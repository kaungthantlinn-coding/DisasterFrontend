--- conflicted
+++ resolved
@@ -1,4 +1,3 @@
-<<<<<<< HEAD
 import { BrowserRouter as Router, Routes, Route, Navigate } from 'react-router-dom';
 import { QueryClient, QueryClientProvider } from '@tanstack/react-query';
 import { Toaster } from 'react-hot-toast';
@@ -23,36 +22,6 @@
 import Donate from './pages/Donate';
 import Partnership from './pages/Partnership';
 import CJDashboard from './pages/CJDashboard';
-=======
-import {
-  BrowserRouter as Router,
-  Routes,
-  Route,
-  Navigate,
-} from "react-router-dom";
-import { QueryClient, QueryClientProvider } from "@tanstack/react-query";
-import { Toaster } from "react-hot-toast";
-import "./i18n"; // Initialize i18n
-import LoginPage from "./pages/LoginPage";
-import SignupPage from "./pages/SignupPage";
-import ForgotPasswordPage from "./pages/ForgotPasswordPage";
-import ResetPasswordPage from "./pages/ResetPasswordPage";
-import TermsPage from "./pages/TermsPage";
-import PrivacyPage from "./pages/PrivacyPage";
-import Dashboard from "./pages/Dashboard";
-import Home from "./pages/Home";
-import Reports from "./pages/Reports";
-import ReportDetail from "./pages/ReportDetail";
-import ReportImpact from "./pages/ReportImpact";
-import AdminPanel from "./pages/admin/AdminPanel";
-import About from "./pages/About";
-import WhatWeDo from "./pages/WhatWeDo";
-import GetInvolved from "./pages/GetInvolved";
-import Contact from "./pages/Contact";
-import Donate from "./pages/Donate";
-import Partnership from "./pages/Partnership";
-import CJDashboard from "./pages/CJDashboard";
->>>>>>> 311e854b
 
 import AvatarDebug from "./components/Debug/AvatarDebug";
 import TokenDebugPage from "./pages/TokenDebugPage";
@@ -83,7 +52,6 @@
             }}
           >
             <div className="min-h-screen bg-gray-50">
-<<<<<<< HEAD
             <Routes>
               <Route path="/" element={<Home />} />
               <Route path="/login" element={<LoginPage />} />
@@ -108,34 +76,6 @@
               <Route path="/contact" element={<Contact />} />
               <Route path="/donate" element={<Donate />} />
               <Route path="/partnership" element={<Partnership />} />
-=======
-              <Routes>
-                <Route path="/" element={<Home />} />
-                <Route path="/login" element={<LoginPage />} />
-                <Route path="/signup" element={<SignupPage />} />
-                <Route
-                  path="/forgot-password"
-                  element={<ForgotPasswordPage />}
-                />
-                <Route path="/reset-password" element={<ResetPasswordPage />} />
-                <Route path="/terms" element={<TermsPage />} />
-                <Route path="/privacy" element={<PrivacyPage />} />
-                <Route
-                  path="/dashboard"
-                  element={
-                    <ProtectedRoute>
-                      <Dashboard />
-                    </ProtectedRoute>
-                  }
-                />
-                {/* Public routes */}
-                <Route path="/about" element={<About />} />
-                <Route path="/what-we-do" element={<WhatWeDo />} />
-                <Route path="/get-involved" element={<GetInvolved />} />
-                <Route path="/contact" element={<Contact />} />
-                <Route path="/donate" element={<Donate />} />
-                <Route path="/partnership" element={<Partnership />} />
->>>>>>> 311e854b
 
                 <Route path="/debug/avatar" element={<AvatarDebug />} />
                 <Route path="/debug/token" element={<TokenDebugPage />} />
