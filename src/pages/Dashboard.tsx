<<<<<<< HEAD
import React, { useState } from "react";
import { Link, useNavigate } from "react-router-dom";
import { useAuth } from "../hooks/useAuth";
import { useRoles } from "../hooks/useRoles";
import Header from "../components/Layout/Header";
import AdminDashboard from "../components/AdminDashboard";
import {
=======
import React, { useState } from 'react';
import { Link, useNavigate } from 'react-router-dom';
import { useAuth } from '../hooks/useAuth';
import { useRoles } from '../hooks/useRoles';
import Header from '../components/Layout/Header';
import AdminDashboard from '../components/AdminDashboard';
import CjChatList from './CjChatList';

import { 
>>>>>>> cd7e47cf
  AlertTriangle,
  Eye,
  ExternalLink,
  CheckCircle,
  Calendar,
  Clock,
  Plus,
  Heart,
} from "lucide-react";
import { showInfoToast } from "../utils/notifications";
import { useReports, useReportsStatistics } from "../hooks/useReports";

interface StatCardProps {
  icon: React.ReactNode;
  title: string;
  value: string | number;
  bgColor: string;
  iconColor: string;
}

interface ReportCardProps {
  title: string;
  description: string;
  status: "Verified" | "Pending" | "Rejected";
  date: string;
  image?: string;
  onView: () => void;
  onEdit?: () => void;
}

interface AssistanceCardProps {
  title: string;
  description: string;
  date: string;
  status?: "Endorsed" | "Pending";
  onView: () => void;
}

const StatCard: React.FC<StatCardProps> = ({
  icon,
  title,
  value,
  bgColor,
  iconColor,
}) => (
  <div className="bg-white rounded-xl shadow-sm border border-gray-100 p-6 hover:shadow-md transition-shadow">
    <div className="flex items-center justify-between">
      <div>
        <p className="text-sm font-medium text-gray-600 mb-1">{title}</p>
        <p className="text-3xl font-bold text-gray-900">{value}</p>
      </div>
      <div className={`p-3 rounded-xl ${bgColor}`}>
        <div className={iconColor}>{icon}</div>
      </div>
    </div>
  </div>
);

const ReportCard: React.FC<ReportCardProps> = ({
  title,
  description,
  status,
  date,
  image,
  onView,
  onEdit,
}) => {
  const [imageError, setImageError] = useState(false);

  const getStatusColor = (status: string) => {
    switch (status) {
      case "Verified":
        return "bg-green-100 text-green-800";
      case "Pending":
        return "bg-yellow-100 text-yellow-800";
      case "Rejected":
        return "bg-red-100 text-red-800";
      default:
        return "bg-gray-100 text-gray-800";
    }
  };

  return (
    <div className="bg-white rounded-xl shadow-sm border border-gray-100 p-6 hover:shadow-md transition-shadow">
      <div className="flex items-start justify-between mb-4">
        <div className="flex-1">
          <h3 className="text-lg font-semibold text-gray-900 mb-2">{title}</h3>
          <p className="text-gray-600 text-sm mb-3 line-clamp-2">
            {description}
          </p>
          <div className="flex items-center justify-between">
            <span
              className={`inline-flex items-center px-2.5 py-0.5 rounded-full text-xs font-medium ${getStatusColor(
                status
              )}`}
            >
              <CheckCircle className="w-3 h-3 mr-1" />
              {status}
            </span>
            <span className="text-xs text-gray-500 flex items-center">
              <Calendar className="w-3 h-3 mr-1" />
              {date}
            </span>
          </div>
        </div>
        {image && !imageError && (
          <img
            src={image}
            alt={title}
            className="w-16 h-16 rounded-lg object-cover ml-4 border border-gray-200"
            onError={() => setImageError(true)}
          />
        )}
        {image && imageError && (
          <div className="w-16 h-16 rounded-lg bg-gray-100 ml-4 border border-gray-200 flex items-center justify-center">
            <AlertTriangle className="w-6 h-6 text-gray-400" />
          </div>
        )}
      </div>
      <div className="flex space-x-2">
        <button
          onClick={onView}
          className="flex items-center px-3 py-1.5 text-sm text-blue-600 hover:text-blue-700 hover:bg-blue-50 rounded-md font-medium transition-colors"
        >
          <Eye className="w-4 h-4 mr-1" />
          View
        </button>
        {onEdit && (
          <button
            onClick={onEdit}
            className="flex items-center px-3 py-1.5 text-sm text-gray-600 hover:text-gray-700 hover:bg-gray-50 rounded-md font-medium transition-colors"
          >
            <ExternalLink className="w-4 h-4 mr-1" />
            Edit
          </button>
        )}
      </div>
    </div>
  );
};

const AssistanceCard: React.FC<AssistanceCardProps> = ({
  title,
  description,
  date,
  status,
  onView,
}) => (
  <div className="bg-white rounded-xl shadow-sm border border-gray-100 p-6 hover:shadow-md transition-shadow">
    <div className="flex items-start justify-between mb-4">
      <div className="flex-1">
        <h3 className="text-lg font-semibold text-gray-900 mb-2">{title}</h3>
        <p className="text-gray-600 text-sm mb-3">{description}</p>
        <div className="flex items-center justify-between">
          {status && (
            <span
              className={`inline-flex items-center px-2.5 py-0.5 rounded-full text-xs font-medium ${
                status === "Endorsed"
                  ? "bg-green-100 text-green-800"
                  : "bg-yellow-100 text-yellow-800"
              }`}
            >
              {status === "Endorsed" ? (
                <CheckCircle className="w-3 h-3 mr-1" />
              ) : (
                <Clock className="w-3 h-3 mr-1" />
              )}
              {status}
            </span>
          )}
          <span className="text-xs text-gray-500 flex items-center">
            <Calendar className="w-3 h-3 mr-1" />
            {date}
          </span>
        </div>
      </div>
    </div>
    <button
      onClick={onView}
      className="flex items-center px-3 py-1.5 text-sm text-blue-600 hover:text-blue-700 hover:bg-blue-50 rounded-md font-medium transition-colors"
    >
      <Eye className="w-4 h-4 mr-1" />
      View Report
    </button>
  </div>
);

const Dashboard: React.FC = () => {
  const { user } = useAuth();
  const { isAdmin } = useRoles();
  const navigate = useNavigate();
<<<<<<< HEAD
  const [activeTab, setActiveTab] = useState<"reports" | "assistance">(
    "reports"
  );
=======
  const [activeTab, setActiveTab] = useState<'reports' | 'assistance'>('reports');
  const [showChatModal, setShowChatModal] = useState(false);
>>>>>>> cd7e47cf

  // Render admin dashboard for admin users
  if (isAdmin()) {
    return (
      <div className="min-h-screen bg-gray-50">
        <Header />
        <AdminDashboard />
      </div>
    );
  }

  // API calls for real data
  const { data: reportsData, isLoading: reportsLoading } = useReports({
    page: 1,
    pageSize: 10,
    // Add user filter when user management is implemented
  });

  useReportsStatistics();

  // Get user stats from API or use defaults
  const stats = {
    reportsSubmitted: reportsData?.length || 0,
    verifiedReports:
      reportsData?.filter((r) => r.status === "Accepted").length || 0,
    assistanceProvided: 0, // This would come from assistance tracking API
  };

  // Get user's reports from API data
  const myReports = (reportsData || []).slice(0, 2).map((report) => ({
    id: report.id,
    title: report.title,
    description:
      report.description.length > 100
        ? report.description.substring(0, 100) + "..."
        : report.description,
    status:
      report.status === "Accepted"
        ? "Accepted"
        : ((report.status.charAt(0).toUpperCase() + report.status.slice(1)) as
            | "Verified"
            | "Pending"
            | "Rejected"),
    date: new Date(report.timestamp).toLocaleDateString(),
    image:
      report.photos?.[0] ||
      "https://images.unsplash.com/photo-1547036967-23d11aacaee0?w=64&h=64&fit=crop&crop=center",
  }));

  const myAssistance = [
    {
      id: 1,
      title: "Flooding in Downtown District",
      description:
        "Provided emergency shelter coordination with Red Cross. Secured temporary housing for 8 families.",
      date: "Jan 16, 2024",
      status: "Endorsed" as const,
    },
    {
      id: 2,
      title: "Wildfire Damage Assessment",
      description:
        "Coordinated evacuation transportation for 5 elderly residents.",
      date: "Jan 13, 2024",
    },
  ];

  const assistanceReceived = [
    {
      id: 1,
      organization: "Red Cross",
      type: "Emergency Supplies",
      date: "16/01/2024",
      status: "Endorsed" as const,
    },
    {
      id: 2,
      organization: "Local Volunteers",
      type: "Cleanup Help",
      date: "18/01/2024",
    },
  ];

  // Show user dashboard
  return (
    <div className="min-h-screen bg-gray-50">
      <Header />
      {/* Main Content */}
      <main className="max-w-7xl mx-auto px-4 sm:px-6 lg:px-8 navbar-spacing pb-8">
        {/* Header Section */}
        <div className="mb-8">
          <div className="flex items-center justify-between">
            <div>
              <h1 className="text-3xl font-bold text-gray-900">
                Welcome back, {user?.name}
              </h1>
              <p className="text-gray-600 mt-1">
                Manage your reports and assistance activities
              </p>
            </div>
            <Link
              to="/report/new"
              className="inline-flex items-center px-4 py-2 bg-red-600 text-white rounded-lg hover:bg-red-700 transition-colors font-medium"
            >
              <Plus className="w-5 h-5 mr-2" />
              New Report
            </Link>
          </div>
        </div>

        {/* Stats Cards */}
        <div className="grid grid-cols-1 md:grid-cols-3 gap-6 mb-8">
          <StatCard
            icon={<Eye className="w-6 h-6" />}
            title="Reports Submitted"
            value={reportsLoading ? "..." : stats.reportsSubmitted}
            bgColor="bg-blue-50"
            iconColor="text-blue-600"
          />
          <StatCard
            icon={<CheckCircle className="w-6 h-6" />}
            title="Verified Reports"
            value={reportsLoading ? "..." : stats.verifiedReports}
            bgColor="bg-green-50"
            iconColor="text-green-600"
          />
          <StatCard
            icon={<Heart className="w-6 h-6" />}
            title="Assistance Provided"
            value={stats.assistanceProvided}
            bgColor="bg-red-50"
            iconColor="text-red-600"
          />
        </div>

        {/* Activity Section */}
        <div className="bg-white rounded-xl shadow-sm border border-gray-100 mb-8">
          <div className="p-6">
            <div className="flex items-center justify-between mb-6">
              <h2 className="text-xl font-bold text-gray-900">My Activity</h2>
              <p className="text-sm text-gray-600">
                Track your disaster reports and assistance provided to the
                community.
              </p>
            </div>

            {/* Tab Navigation */}
            <div className="flex space-x-1 bg-gray-100 rounded-lg p-1 mb-6">
              <button
                onClick={() => setActiveTab("reports")}
                className={`flex-1 py-2 px-4 rounded-md text-sm font-medium transition-colors ${
                  activeTab === "reports"
                    ? "bg-white text-gray-900 shadow-sm"
                    : "text-gray-600 hover:text-gray-900"
                }`}
              >
                My Reports
              </button>
              <button
                onClick={() => setActiveTab("assistance")}
                className={`flex-1 py-2 px-4 rounded-md text-sm font-medium transition-colors ${
                  activeTab === "assistance"
                    ? "bg-white text-gray-900 shadow-sm"
                    : "text-gray-600 hover:text-gray-900"
                }`}
              >
                My Assistance
              </button>
            </div>

            {/* Tab Content */}
            {activeTab === "reports" && (
              <div>
                <div className="flex items-center justify-between mb-4">
                  <h3 className="text-lg font-semibold text-gray-900">
                    Reports I've Submitted
                  </h3>
                  <Link
                    to="/report/new"
                    className="text-sm text-red-600 hover:text-red-700 font-medium flex items-center"
                  >
                    Create New
                    <ExternalLink className="w-4 h-4 ml-1" />
                  </Link>
                </div>
                <div className="space-y-4">
                  {myReports.map((report) => (
                    <ReportCard
                      key={report.id}
                      title={report.title}
                      description={report.description}
                      status={report.status}
                      date={report.date}
                      image={report.image}
                      onView={() => {
                        // Navigate to report detail page
                        navigate(`/reports/${report.id}`);
                      }}
                      onEdit={() => {
                        // Navigate to edit report page
                        navigate(`/report/edit/${report.id}`);
                      }}
                    />
                  ))}
                </div>
              </div>
            )}

            {activeTab === "assistance" && (
              <div>
                <div className="flex items-center justify-between mb-4">
                  <h3 className="text-lg font-semibold text-gray-900">
                    Assistance I've Provided
                  </h3>
                  <button
                    onClick={() => navigate("/reports")}
                    className="text-sm text-red-600 hover:text-red-700 font-medium flex items-center hover:bg-red-50 px-2 py-1 rounded transition-colors"
                  >
                    Help Others
                    <ExternalLink className="w-4 h-4 ml-1" />
                  </button>
                </div>
                <div className="space-y-4 mb-8">
                  {myAssistance.map((assistance) => (
                    <AssistanceCard
                      key={assistance.id}
                      title={assistance.title}
                      description={assistance.description}
                      date={assistance.date}
                      status={assistance.status}
                      onView={() => {
                        // Navigate to assistance detail page
                        navigate(`/assistance/${assistance.id}`);
                      }}
                    />
                  ))}
                </div>

                {/* Assistance Received Section */}
                <div className="border-t border-gray-200 pt-6">
                  <h3 className="text-lg font-semibold text-gray-900 mb-4">
                    Assistance Received - Flood in Sacramento County, CA
                  </h3>
                  <div className="space-y-3">
                    {assistanceReceived.map((item) => (
                      <div
                        key={item.id}
                        className="flex items-center justify-between p-4 bg-gray-50 rounded-lg"
                      >
                        <div className="flex-1">
                          <div className="flex items-center space-x-3">
                            <div className="font-medium text-gray-900">
                              {item.organization}
                            </div>
                            <div className="text-sm text-gray-600">
                              {item.type}
                            </div>
                          </div>
                          <div className="text-xs text-gray-500 mt-1 flex items-center">
                            <Calendar className="w-3 h-3 mr-1" />
                            {item.date}
                          </div>
                        </div>
                        <div className="flex items-center space-x-3">
                          {item.status && (
                            <span
                              className={`inline-flex items-center px-2.5 py-0.5 rounded-full text-xs font-medium ${
                                item.status === "Endorsed"
                                  ? "bg-green-100 text-green-800"
                                  : "bg-yellow-100 text-yellow-800"
                              }`}
                            >
                              {item.status === "Endorsed" ? (
                                <CheckCircle className="w-3 h-3 mr-1" />
                              ) : (
                                <Clock className="w-3 h-3 mr-1" />
                              )}
                              {item.status}
                            </span>
                          )}
                          <button
                            onClick={() => {
                              if (item.status === "Endorsed") {
                                // Navigate to assistance received detail
                                navigate(`/assistance/received/${item.id}`);
                              } else {
                                // Handle endorsement logic
                                showInfoToast(
                                  "Endorsement functionality will be implemented in a future update.",
                                  "Feature Coming Soon"
                                );
                              }
                            }}
                            className="text-sm text-blue-600 hover:text-blue-700 font-medium px-3 py-1 hover:bg-blue-50 rounded transition-colors"
                          >
                            {item.status === "Endorsed"
                              ? "View Report"
                              : "Endorse"}
                          </button>
                        </div>
                      </div>
                    ))}
                  </div>
                </div>
              </div>
            )}
          </div>
        </div>
      </main>

      {showChatModal && (
        <CjChatList onClose={() => setShowChatModal(false)} />
      )}
    </div>
  );
};

export default Dashboard;<|MERGE_RESOLUTION|>--- conflicted
+++ resolved
@@ -1,12 +1,3 @@
-<<<<<<< HEAD
-import React, { useState } from "react";
-import { Link, useNavigate } from "react-router-dom";
-import { useAuth } from "../hooks/useAuth";
-import { useRoles } from "../hooks/useRoles";
-import Header from "../components/Layout/Header";
-import AdminDashboard from "../components/AdminDashboard";
-import {
-=======
 import React, { useState } from 'react';
 import { Link, useNavigate } from 'react-router-dom';
 import { useAuth } from '../hooks/useAuth';
@@ -16,7 +7,6 @@
 import CjChatList from './CjChatList';
 
 import { 
->>>>>>> cd7e47cf
   AlertTriangle,
   Eye,
   ExternalLink,
@@ -208,14 +198,8 @@
   const { user } = useAuth();
   const { isAdmin } = useRoles();
   const navigate = useNavigate();
-<<<<<<< HEAD
-  const [activeTab, setActiveTab] = useState<"reports" | "assistance">(
-    "reports"
-  );
-=======
   const [activeTab, setActiveTab] = useState<'reports' | 'assistance'>('reports');
   const [showChatModal, setShowChatModal] = useState(false);
->>>>>>> cd7e47cf
 
   // Render admin dashboard for admin users
   if (isAdmin()) {
