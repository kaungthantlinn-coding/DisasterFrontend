import React, { useState, useEffect } from "react";
import { Link } from "react-router-dom";
import { useTranslation } from 'react-i18next';
import {
  AlertTriangle,
  CheckCircle,
  ArrowRight,
  Shield,
  Play,
  ChevronLeft,
  ChevronRight,
  Globe,
  TrendingUp,
  Heart,
  Users,
  Clock,
  Zap,
  Activity,
  MapPin,
  RefreshCw,
  Target,
  Calendar,
<<<<<<< HEAD
  MapIcon,
  Waves,
  Flame,
  Mountain,
  Wind,
  Truck,
=======
>>>>>>> a77cabf0
} from "lucide-react";

// Components
import Header from "../components/Layout/Header";
import Footer from "../components/Layout/Footer";
import ChatWidget from "../components/Chat/ChatWidget";
import SimpleLeafletMap from "../components/Map/SimpleLeafletMap";
import ScrollingNewsTicker from "../components/Common/ScrollingNewsTicker";

import { useDisasterData } from "../hooks/useDisasterData";
import { useAuth } from "../hooks/useAuth";
import { useRoles } from "../hooks/useRoles";
import {
  DisasterReportDto,
  SeverityLevel,
} from "../types/DisasterReport";
import { RealWorldDisaster } from "../types";
import { getAcceptedDisasterReports } from "../services/disasterReportService";

const Home: React.FC = () => {
  const { t } = useTranslation();
  const [recentDisasters, setRecentDisasters] = useState<DisasterReportDto[]>(
    []
  );
  const [error, setError] = useState<string | null>(null);
  const [loading, setLoading] = useState(true);
  const [currentSlide, setCurrentSlide] = useState(0);
  const [currentFeatureSlide, setCurrentFeatureSlide] = useState(0);
  const [showScrollTop, setShowScrollTop] = useState(false);

  // Auth and roles
  const { isAuthenticated, user } = useAuth();
  const { isAdmin, isCj, isOnlyUser } = useRoles();
  
  // Only use role functions if authenticated
  const safeIsAdmin = () => isAuthenticated && isAdmin();
  const safeIsCj = () => isAuthenticated && isCj();
  const safeIsOnlyUser = () => !isAuthenticated || isOnlyUser();

  // Real-world disaster data - fetch for all users to show live map
  const {
    disasters,
    loading: disastersLoading,
    error: disastersError,
    statistics,
    refresh,
  } = useDisasterData({
    autoRefresh: true, // Always auto-refresh for live data
    refreshInterval: 15 * 60 * 1000, // 15 minutes - reduced frequency for home page
    includeSignificantOnly: true,
    enabled: true, // Always fetch data to show live disasters on home page
  });

  // Transform DisasterReportDto to RealWorldDisaster for map component
  const transformedDisasters: RealWorldDisaster[] = disasters.map(disaster => {
    // Convert numeric severity to string
    const getSeverityString = (severity: SeverityLevel): string => {
      switch (severity) {
        case SeverityLevel.Critical: return 'critical';
        case SeverityLevel.High: return 'high';
        case SeverityLevel.Medium: return 'medium';
        case SeverityLevel.Low: return 'low';
        default: return 'medium';
      }
    };

    return {
      id: disaster.id,
      title: disaster.title,
      description: disaster.description,
      location: {
        coordinates: { lat: disaster.latitude || 0, lng: disaster.longitude || 0 },
        place: disaster.address || 'Unknown Location'
      },
      disasterType: disaster.disasterTypeName?.toLowerCase() as any || 'other',
      severity: getSeverityString(disaster.severity) as any,
      time: new Date(disaster.timestamp),
      updatedAt: new Date(disaster.timestamp),
      source: 'DisasterWatch',
      alertLevel: disaster.severity === SeverityLevel.Critical ? 'red' : disaster.severity === SeverityLevel.High ? 'orange' : 'yellow'
    };
  });

  // Check permissions
  const canCreateReports = !isAuthenticated || (isAuthenticated && !safeIsOnlyUser());

  // Hero content with refined professional disaster response images
  const heroSlides = [
    {
      image:
        "https://images.unsplash.com/photo-1582213782179-e0d53f98f2ca?ixlib=rb-4.0.3&auto=format&fit=crop&w=2070&q=80",
      title: t('home.heroSlides.emergencyResponse.title'),
      subtitle: t('home.heroSlides.emergencyResponse.subtitle'),
      stats: { value: "24/7", label: t('home.heroSlides.emergencyResponse.statsLabel') },
      category: t('home.heroSlides.emergencyResponse.category'),
    },
    {
      image:
        "https://images.unsplash.com/photo-1547036967-23d11aacaee0?ixlib=rb-4.0.3&auto=format&fit=crop&w=2070&q=80",
      title: t('home.heroSlides.floodResponse.title'),
      subtitle: t('home.heroSlides.floodResponse.subtitle'),
      stats: { value: "99.9%", label: t('home.heroSlides.floodResponse.statsLabel') },
      category: t('home.heroSlides.floodResponse.category'),
    },
    {
      image:
        "https://images.unsplash.com/photo-1628521677644-78c4a7990431?ixlib=rb-4.0.3&auto=format&fit=crop&w=2072&q=80",
      title: t('home.heroSlides.wildfireManagement.title'),
      subtitle: t('home.heroSlides.wildfireManagement.subtitle'),
      stats: { value: "15M+", label: t('home.heroSlides.wildfireManagement.statsLabel') },
      category: t('home.heroSlides.wildfireManagement.category'),
    },
    {
      image:
        "https://images.unsplash.com/photo-1561553873-e8491a564fd0?ixlib=rb-4.0.3&auto=format&fit=crop&w=2070&q=80",
      title: t('home.heroSlides.stormTracking.title'),
      subtitle: t('home.heroSlides.stormTracking.subtitle'),
      stats: { value: "2.4M", label: t('home.heroSlides.stormTracking.statsLabel') },
      category: t('home.heroSlides.stormTracking.category'),
    },
  ];

  // Beautiful disaster statistics with enhanced design
  const stats = [
    {
      icon: AlertTriangle,
      value: statistics
        ? statistics.totalActive.toLocaleString()
        : disastersLoading
        ? "..."
        : "2,847",
      label: t('home.stats.activeDisasters'),
      description: t('home.stats.realTimeIntelligence'),
      color: "from-red-500 to-red-600",
      bgColor: "from-red-50 to-red-100",
      iconColor: "text-red-600",
    },
    {
      icon: Heart,
      value: statistics
        ? statistics.critical.toLocaleString()
        : disastersLoading
        ? "..."
        : "156",
      label: t('home.stats.criticalEvents'),
      description: t('home.stats.urgentSituations'),
      color: "from-purple-500 to-purple-600",
      bgColor: "from-purple-50 to-purple-100",
      iconColor: "text-purple-600",
    },
    {
      icon: CheckCircle,
      value: statistics
        ? statistics.high.toLocaleString()
        : disastersLoading
        ? "..."
        : "89",
      label: t('home.disasters.viewDetails'),
      description: "Successful responses",
      color: "from-emerald-500 to-emerald-600",
      bgColor: "from-emerald-50 to-emerald-100",
      iconColor: "text-emerald-600",
    },
    {
      icon: Globe,
      value: "24/7",
      label: t('home.stats.liveMonitoring'),
      description: "Always monitoring",
      color: "from-blue-500 to-blue-600",
      bgColor: "from-blue-50 to-blue-100",
      iconColor: "text-blue-600",
    },
  ];

  // Clean, modern disaster management features
  const features = [
    {
      icon: Shield,
      title: t('home.features.realTimeReporting.title'),
      description: t('home.features.realTimeReporting.description'),
      image:
        "https://images.unsplash.com/photo-1584464491033-06628f3a6b7b?ixlib=rb-4.0.3&auto=format&fit=crop&w=800&q=80",
      gradient: "from-blue-600 to-blue-700",
    },
    {
      icon: Users,
      title: t('home.features.emergencyCoordination.title'),
      description: t('home.features.emergencyCoordination.description'),
      image:
        "https://images.unsplash.com/photo-1582213782179-e0d53f98f2ca?ixlib=rb-4.0.3&auto=format&fit=crop&w=800&q=80",
      gradient: "from-emerald-600 to-teal-600",
    },
    {
      icon: Zap,
      title: t('home.features.communityAlerts.title'),
      description: t('home.features.communityAlerts.description'),
      image:
        "https://images.unsplash.com/photo-1516321318423-f06f85e504b3?ixlib=rb-4.0.3&auto=format&fit=crop&w=800&q=80",
      gradient: "from-purple-600 to-indigo-600",
    },
    {
      icon: MapPin,
      title: t('home.map.realTimeTracking'),
      description: t('home.map.description'),
      image:
        "https://images.unsplash.com/photo-1577563908411-5077b6dc7624?ixlib=rb-4.0.3&auto=format&fit=crop&w=800&q=80",
      gradient: "from-orange-600 to-red-600",
    },
    {
      icon: Activity,
      title: t('home.features.recoveryAnalytics.title'),
      description: t('home.features.recoveryAnalytics.description'),
      image:
        "https://images.unsplash.com/photo-1551288049-bebda4e38f71?ixlib=rb-4.0.3&auto=format&fit=crop&w=800&q=80",
      gradient: "from-cyan-600 to-blue-600",
    },
    {
      icon: Target,
      title: t('home.features.precisionResponse.title'),
      description: t('home.features.precisionResponse.description'),
      image:
        "https://images.unsplash.com/photo-1560472354-b33ff0c44a43?ixlib=rb-4.0.3&auto=format&fit=crop&w=800&q=80",
      gradient: "from-indigo-600 to-purple-600",
    },
  ];

  // Auto-advance hero slider
  useEffect(() => {
    const timer = setInterval(() => {
      setCurrentSlide((prev) => (prev + 1) % heroSlides.length);
    }, 5000);
    return () => clearInterval(timer);
  }, [heroSlides.length]);

  // Auto-advance features slider
  useEffect(() => {
    const timer = setInterval(() => {
      setCurrentFeatureSlide(
        (prev) => (prev + 1) % Math.ceil(features.length / 3)
      );
    }, 6000);
    return () => clearInterval(timer);
  }, [features.length]);

  // Scroll functionality
  useEffect(() => {
    const handleScroll = () => {
      setShowScrollTop(window.scrollY > 300);
    };
    window.addEventListener("scroll", handleScroll);
    return () => window.removeEventListener("scroll", handleScroll);
  }, []);

  const scrollToTop = () => {
    window.scrollTo({ top: 0, behavior: "smooth" });
  };

  const nextSlide = () => {
    setCurrentSlide((prev) => (prev + 1) % heroSlides.length);
  };

  const prevSlide = () => {
    setCurrentSlide(
      (prev) => (prev - 1 + heroSlides.length) % heroSlides.length
    );
  };

  const nextFeatureSlide = () => {
    setCurrentFeatureSlide(
      (prev) => (prev + 1) % Math.ceil(features.length / 3)
    );
  };

  const prevFeatureSlide = () => {
    setCurrentFeatureSlide(
      (prev) =>
        (prev - 1 + Math.ceil(features.length / 3)) %
        Math.ceil(features.length / 3)
    );
  };

  useEffect(() => {
    const fetchAcceptedReports = async () => {
      try {
        const acceptedReports = await getAcceptedDisasterReports();

        // Normalize data: photos array ကို empty array default
        const normalizedReports = acceptedReports.map((report) => ({
          ...report,
          photos: Array.isArray(report.photoUrls) ? report.photoUrls : [],
        }));
        normalizedReports.sort(
          (a, b) =>
            new Date(b.timestamp).getTime() - new Date(a.timestamp).getTime()
        );
        setRecentDisasters(normalizedReports);
      } catch (err: any) {
        setError(err.message || "Failed to load data");
      } finally {
        setLoading(false);
      }
    };
    fetchAcceptedReports();
  }, []);

  const getSeverityText = (severity: SeverityLevel) => {
    switch (severity) {
      case SeverityLevel.Low:
        return "Low";
      case SeverityLevel.Medium:
        return "Medium";
      case SeverityLevel.High:
        return "High";
      case SeverityLevel.Critical:
        return "Critical";
      default:
        return "Unknown";
    }
  };

  const getSeverityColor = (severity: SeverityLevel) => {
    switch (severity) {
      case SeverityLevel.Low:
        return "bg-green-500";
      case SeverityLevel.Medium:
        return "bg-yellow-500";
      case SeverityLevel.High:
        return "bg-orange-500";
      case SeverityLevel.Critical:
        return "bg-red-500";
      default:
        return "bg-gray-500";
    }
  };

  // Get disaster type icon
  const getDisasterIcon = (type: string) => {
    const iconProps = { size: 16, className: "text-white" };
    switch (type.toLowerCase()) {
      case "flood":
        return <Waves {...iconProps} />;
      case "fire":
        return <Flame {...iconProps} />;
      case "earthquake":
        return <Mountain {...iconProps} />;
      case "storm":
        return <Wind {...iconProps} />;
      case "landslide":
        return <Mountain {...iconProps} />;
      case "accident":
        return <Truck {...iconProps} />;
      default:
        return <AlertTriangle {...iconProps} />;
    }
  };

  // Get disaster type color
  const getDisasterColor = (type: string) => {
    switch (type.toLowerCase()) {
      case "flood":
        return "from-blue-500 to-blue-600";
      case "fire":
        return "from-red-500 to-orange-500";
      case "earthquake":
        return "from-yellow-600 to-orange-600";
      case "storm":
        return "from-gray-500 to-gray-600";
      case "landslide":
        return "from-amber-600 to-yellow-600";
      case "accident":
        return "from-purple-500 to-purple-600";
      default:
        return "from-gray-500 to-gray-600";
    }
  };

  recentDisasters.map((disaster) => {
    console.log("First photo URL:", disaster.photoUrls?.[0]);
  });

  return (
    <div className="min-h-screen bg-white">
      <Header />
      
      {/* Real-time Disaster News Ticker */}
      <ScrollingNewsTicker 
        autoRefresh={true}
        refreshInterval={2 * 60 * 1000} // 2 minutes for real-time updates
        speed="medium"
        maxItems={50}
        minSeverity="low" // Show all severity levels for comprehensive coverage
        showSource={true}
        showLocation={true}
        showTime={true}
        className="sticky top-16 z-40 shadow-lg"
      />

      <main>
        {/* Hero Section */}
        <section className="relative h-screen overflow-hidden">
          {/* Background Images */}
          <div className="absolute inset-0">
            {heroSlides.map((slide, index) => (
              <div
                key={index}
                className={`absolute inset-0 transition-all duration-1500 ease-in-out ${
                  index === currentSlide
                    ? "opacity-100 scale-100"
                    : "opacity-0 scale-110"
                }`}
              >
                <img
                  src={slide.image}
                  alt={slide.title}
                  className="w-full h-full object-cover"
                  loading={index === 0 ? "eager" : "lazy"}
                />
                <div className="absolute inset-0 bg-gradient-to-r from-slate-900/85 via-slate-800/70 to-slate-900/85"></div>
                <div className="absolute inset-0 bg-gradient-to-b from-slate-900/20 via-transparent to-slate-900/60"></div>
                <div className="absolute inset-0 bg-gradient-to-t from-slate-900/40 via-transparent to-transparent"></div>
              </div>
            ))}
          </div>

          {/* Animated Background Elements */}
          <div className="absolute inset-0 overflow-hidden pointer-events-none">
            <div className="absolute top-1/4 left-1/4 w-96 h-96 bg-blue-500/5 rounded-full blur-3xl animate-pulse"></div>
            <div className="absolute bottom-1/4 right-1/4 w-80 h-80 bg-cyan-500/5 rounded-full blur-3xl animate-pulse delay-1000"></div>
            <div className="absolute top-1/2 right-1/3 w-64 h-64 bg-indigo-500/5 rounded-full blur-2xl animate-pulse delay-500"></div>
          </div>

          {/* Hero Content */}
          <div className="relative z-10 h-full flex items-center">
            <div className="max-w-7xl mx-auto px-6 lg:px-8 w-full">
              <div className="grid lg:grid-cols-12 gap-12 items-center">
                {/* Left Content */}
                <div className="lg:col-span-7 text-white">
                  {/* Trust Badge */}
                  <div className="inline-flex items-center px-4 py-2 rounded-full bg-white/10 backdrop-blur-xl border border-white/20 text-xs font-medium mb-6 hover:bg-white/15 transition-all duration-300 shadow-lg">
                    <div className="w-2 h-2 bg-emerald-400 rounded-full mr-2 animate-pulse shadow-sm"></div>
                    <Globe size={14} className="mr-2 text-cyan-300" />
                    <span className="text-white/95 font-semibold uppercase tracking-wide">
                      {t('home.hero.liveUpdates')}
                    </span>
                  </div>

                  {/* Main Heading - Beautiful & Clean */}
                  <h1 className="text-4xl lg:text-5xl xl:text-6xl font-bold leading-tight mb-6 tracking-tight">
                    <span className="block text-white mb-1 drop-shadow-lg">
                      {t('home.hero.title').split(' ')[0]}
                    </span>
                    <span className="block text-white mb-1 drop-shadow-lg">
                      {t('home.hero.title').split(' ')[1]}
                    </span>
                    <span className="block text-transparent bg-clip-text bg-gradient-to-r from-cyan-400 via-blue-400 to-indigo-400 drop-shadow-lg">
                      {t('home.hero.subtitle')}
                    </span>
                  </h1>

                  {/* Beautiful Description */}
                  <p className="text-base lg:text-lg text-white/90 mb-8 leading-relaxed max-w-xl font-light drop-shadow-sm">
                    {t('home.hero.description')}
                  </p>

                  {/* Beautiful Action Buttons */}
                  <div className="flex flex-col sm:flex-row gap-4 mb-12">
                    {canCreateReports ? (
                      <Link
                        to="/report/new"
                        className="group bg-gradient-to-r from-red-600 to-red-700 text-white px-8 py-4 rounded-xl text-sm font-semibold hover:from-red-700 hover:to-red-800 transition-all duration-300 flex items-center justify-center shadow-lg hover:shadow-xl hover:scale-105"
                      >
                        <AlertTriangle size={18} className="mr-2" />
                        {t('home.hero.reportEmergency')}
                        <ArrowRight
                          size={18}
                          className="ml-2 group-hover:translate-x-1 transition-transform"
                        />
                      </Link>
                    ) : (
                      <Link
                        to="/reports"
                        className="group bg-gradient-to-r from-blue-600 to-indigo-600 text-white px-8 py-4 rounded-xl text-sm font-semibold hover:from-blue-700 hover:to-indigo-700 transition-all duration-300 flex items-center justify-center shadow-lg hover:shadow-xl hover:scale-105"
                      >
                        <Heart size={18} className="mr-2" />
                        View Reports
                        <ArrowRight
                          size={18}
                          className="ml-2 group-hover:translate-x-1 transition-transform"
                        />
                      </Link>
                    )}

                    <button className="group bg-white/10 backdrop-blur-xl border border-white/30 text-white px-8 py-4 rounded-xl text-sm font-semibold hover:bg-white/20 hover:border-white/40 transition-all duration-300 flex items-center justify-center hover:scale-105 shadow-lg">
                      <Play size={18} className="mr-2" />
                      {t('home.hero.watchDemo')}
                    </button>
                  </div>

                  {/* Beautiful Trust Indicators */}
                  <div className="flex flex-wrap items-center gap-6 text-sm text-white/85">
                    <div className="flex items-center space-x-2 group">
                      <div className="p-1.5 rounded-full bg-cyan-500/20 group-hover:bg-cyan-500/30 transition-colors">
                        <Clock className="text-cyan-300" size={16} />
                      </div>
                      <span className="font-medium">{t('home.hero.monitoring24x7')}</span>
                    </div>
                    <div className="flex items-center space-x-2 group">
                      <div className="p-1.5 rounded-full bg-emerald-500/20 group-hover:bg-emerald-500/30 transition-colors">
                        <Shield className="text-emerald-300" size={16} />
                      </div>
                      <span className="font-medium">Certified Safe</span>
                    </div>
                    <div className="flex items-center space-x-2 group">
                      <div className="p-1.5 rounded-full bg-blue-500/20 group-hover:bg-blue-500/30 transition-colors">
                        <Users className="text-blue-300" size={16} />
                      </div>
                      <span className="font-medium">
                        {t('home.hero.globalNetwork')}
                      </span>
                    </div>
                  </div>
                </div>

                {/* Right Content - Enhanced Stats Card */}
                <div className="lg:col-span-5">
                  <div className="bg-white/10 backdrop-blur-3xl rounded-3xl p-8 border border-white/20 shadow-2xl hover:bg-white/15 transition-all duration-300">
                    {/* Live Badge */}
                    <div className="inline-flex items-center px-5 py-3 rounded-full bg-red-600/20 border border-red-400/30 text-sm font-semibold mb-6 shadow-lg">
                      <div className="w-3 h-3 bg-red-400 rounded-full mr-3 animate-pulse shadow-lg shadow-red-400/50"></div>
                      <span className="text-white font-bold">
                        Live Emergency Data
                      </span>
                    </div>

                    {/* Current Slide Info */}
                    <div className="text-center mb-8">
                      <h3 className="text-3xl font-bold text-white mb-4 leading-tight">
                        {heroSlides[currentSlide].title}
                      </h3>
                      <p className="text-white/90 text-lg leading-relaxed">
                        {heroSlides[currentSlide].subtitle}
                      </p>
                    </div>

                    {/* Enhanced Stats */}
                    <div className="bg-gradient-to-br from-white/20 to-white/10 backdrop-blur-sm rounded-2xl p-8 text-center mb-8 border border-white/20 shadow-xl">
                      <div className="text-5xl font-black text-white mb-2 drop-shadow-lg">
                        {heroSlides[currentSlide].stats.value}
                      </div>
                      <div className="text-white/80 text-base font-semibold uppercase tracking-wide">
                        {heroSlides[currentSlide].stats.label}
                      </div>
                    </div>

                    {/* Enhanced Slide Indicators */}
                    <div className="flex justify-center space-x-3">
                      {heroSlides.map((_, index) => (
                        <button
                          key={index}
                          onClick={() => setCurrentSlide(index)}
                          className={`transition-all duration-300 ${
                            index === currentSlide
                              ? "w-10 h-3 bg-gradient-to-r from-cyan-400 to-blue-400 rounded-full shadow-lg"
                              : "w-3 h-3 bg-white/40 rounded-full hover:bg-white/60 hover:scale-110"
                          }`}
                        />
                      ))}
                    </div>
                  </div>
                </div>
              </div>
            </div>
          </div>

          {/* Navigation */}
          <button
            onClick={prevSlide}
            className="absolute left-8 top-1/2 transform -translate-y-1/2 z-20 bg-white/10 backdrop-blur-xl border border-white/20 text-white p-4 rounded-full hover:bg-white/20 transition-all duration-300"
          >
            <ChevronLeft size={24} />
          </button>

          <button
            onClick={nextSlide}
            className="absolute right-8 top-1/2 transform -translate-y-1/2 z-20 bg-white/10 backdrop-blur-xl border border-white/20 text-white p-4 rounded-full hover:bg-white/20 transition-all duration-300"
          >
            <ChevronRight size={24} />
          </button>
        </section>

        {/* Statistics Section */}
        <section className="py-32 bg-gradient-to-br from-white via-blue-50/30 to-indigo-50/40 relative overflow-hidden">
          {/* Background Elements */}
          <div className="absolute inset-0 overflow-hidden pointer-events-none">
            <div className="absolute top-1/4 left-1/4 w-96 h-96 bg-blue-100/50 rounded-full blur-3xl"></div>
            <div className="absolute bottom-1/4 right-1/4 w-80 h-80 bg-indigo-100/50 rounded-full blur-3xl"></div>
          </div>

          <div className="relative max-w-7xl mx-auto px-6 lg:px-8">
            <div className="text-center mb-20">
              <div className="inline-flex items-center px-6 py-4 rounded-full bg-gradient-to-r from-blue-100 to-indigo-100 text-blue-700 text-sm font-semibold mb-8 shadow-lg hover:shadow-xl transition-all duration-300">
                <TrendingUp size={18} className="mr-3" />
                {t('home.stats.realTimeIntelligence')}
              </div>
              <h2 className="text-5xl lg:text-7xl font-black text-gray-900 mb-8 leading-tight">
                {t('home.stats.savingLives')} {" "}
                <span className="text-transparent bg-clip-text bg-gradient-to-r from-blue-600 via-indigo-600 to-purple-600">
                  {t('home.stats.smartTechnology')}
                </span>
              </h2>
              <p className="text-xl text-gray-600 max-w-4xl mx-auto leading-relaxed font-light">
                {t('home.stats.platformDescription')}
              </p>
            </div>

            <div className="grid grid-cols-1 md:grid-cols-2 lg:grid-cols-4 gap-8">
              {stats.map((stat, index) => (
                <div
                  key={index}
                  className="group bg-white rounded-2xl p-8 shadow-sm hover:shadow-lg hover:scale-[1.02] transition-all duration-300 border border-gray-100/80 hover:border-gray-200"
                >
                  <div className="text-center">
                    <div
                      className={`inline-flex p-4 rounded-xl bg-gradient-to-br ${stat.color} text-white shadow-md mb-6 group-hover:scale-105 transition-all duration-300`}
                    >
                      <stat.icon size={24} />
                    </div>
                    <div className="text-3xl font-bold text-gray-900 mb-2">
                      {stat.value}
                    </div>
                    <div className="text-gray-800 font-semibold text-base mb-1">
                      {stat.label}
                    </div>
                    <div className="text-gray-500 text-sm">
                      {stat.description}
                    </div>
                  </div>
                </div>
              ))}
            </div>
          </div>
        </section>

        {/* Recent Verified Disasters Section */}
        <section className="py-32 bg-gradient-to-br from-gray-50 via-white to-red-50/30 relative overflow-hidden">
          {/* Background Elements */}
          <div className="absolute inset-0">
            <div className="absolute top-1/4 right-1/4 w-96 h-96 bg-red-100/40 rounded-full blur-3xl"></div>
            <div className="absolute bottom-1/4 left-1/4 w-80 h-80 bg-orange-100/40 rounded-full blur-3xl"></div>
          </div>

          <div className="relative max-w-7xl mx-auto px-6 lg:px-8">
            <div className="text-center mb-20">
              <div className="inline-flex items-center px-6 py-3 rounded-full bg-gradient-to-r from-red-100 to-orange-100 text-red-700 text-sm font-semibold mb-8 shadow-lg hover:shadow-xl transition-all duration-300">
                <AlertTriangle size={18} className="mr-2" />
                {t('home.disasters.recentVerified')}
              </div>
              <h2 className="text-5xl lg:text-7xl font-black text-gray-900 mb-8 leading-tight">
                {t('home.disasters.latest')}{" "}
                <span className="text-transparent bg-clip-text bg-gradient-to-r from-red-600 via-orange-600 to-red-700">
                  {t('home.disasters.emergencyUpdates')}
                </span>
              </h2>
              <p className="text-xl text-gray-600 max-w-4xl mx-auto leading-relaxed font-light">
                {t('home.disasters.description')}
              </p>
            </div>

            {loading && <p>{t('common.loading')}</p>}
            {error && <p className="text-rd-500">{error}</p>}
            {!loading && !error && (
              <div className="grid grid-cols-1 md:grid-cols-2 lg:grid-cols-4 gap-6">
                {recentDisasters.map((disaster) => (
                  <div
                    key={disaster.id}
                    className="group bg-white rounded-2xl overflow-hidden shadow-sm hover:shadow-lg hover:scale-105 transition-all duration-300 border border-gray-100/80"
                  >
                    <div className="aspect-[4/3] overflow-hidden relative">
                      <img
                        src={
                          disaster.photoUrls?.[0] ||
                          "https://images.unsplash.com/photo-1558618666-fcd25c85cd64?ixlib=rb-4.0.3&auto=format&fit=crop&w=800&q=80"
                        }
                        alt={disaster.title}
                        className="w-full h-full object-cover group-hover:scale-105 transition-transform duration-500"
                      />
                      <div className="absolute top-4 left-4">
                        <div
                          className={`px-3 py-1 rounded-full bg-gradient-to-r ${getDisasterColor(
                            disaster.disasterTypeName
                          )} text-white text-sm font-semibold flex items-center shadow-lg`}
                        >
                          {getDisasterIcon(disaster.disasterTypeName)}
                          <span className="ml-2 capitalize">
                            {disaster.disasterTypeName}
                          </span>
                        </div>
                      </div>
<<<<<<< HEAD
                      <div className="absolute top-4 right-4">
                        <div
                          className={`inline-flex items-center px-3 py-1 rounded-full ${getSeverityColor(
                            disaster.severity
                          )} text-white text-sm font-semibold`}
                        >
                          <AlertTriangle size={14} className="mr-1" />
                          {getSeverityText(disaster.severity)}
                        </div>
                      </div>
=======
                        {disaster.status && (
                          <div className="absolute top-3 left-3">
                            <div className="bg-green-600 text-white px-2 py-1 rounded-full text-xs font-semibold flex items-center">
                              <CheckCircle size={12} className="mr-1" />
                              {t('common.verified')}
                            </div>
                          </div>
                        )}
>>>>>>> a77cabf0
                    </div>
                    <div className="p-6">
                      <h3 className="text-xl font-bold text-gray-900 mb-3">
                        {disaster.title}
                      </h3>
<<<<<<< HEAD
                      <p className="text-gray-600 mb-4 line-clamp-2">
                        {disaster.description}
                      </p>
                      <div className="flex items-center text-gray-500 mb-4">
                        <MapPin size={16} className="mr-2" />
                        <span className="text-sm">{disaster.address}</span>
=======
                      {/* <div className="flex items-center text-gray-600 text-sm mb-2">
                        <MapIcon size={14} className="mr-1" />
                        {disaster.location.address}
                      </div> */}
                      <div className="flex items-center text-gray-600 text-sm mb-3">
                        <Calendar size={14} className="mr-1" />
                        {disaster.timestamp}
                      </div>
                      <div className="flex items-center justify-between">
                        <span className="text-sm font-medium text-blue-600">
                          {disaster.description}
                        </span>

                        <button className="text-blue-600 hover:text-blue-700 text-sm font-medium">
                          <Link
                            to={`/reports/${disaster.id}`}
                            className="text-blue-600"
                          >
                            {t('home.disasters.viewDetails')} →
                          </Link>
                        </button>
>>>>>>> a77cabf0
                      </div>
                      <Link
                        to={`/reports/${disaster.id}`}
                        className="inline-flex items-center text-blue-600 hover:text-blue-700 font-medium"
                      >
                        View Details
                        <ArrowRight size={16} className="ml-1" />
                      </Link>
                    </div>
                  </div>
                ))}
              </div>
            )}

            <div className="text-center mt-12">
              <Link
                to="/reports"
                className="inline-flex items-center px-8 py-4 bg-gradient-to-r from-red-600 to-orange-600 text-white rounded-xl font-semibold hover:from-red-700 hover:to-orange-700 transition-all duration-300 shadow-lg hover:shadow-xl hover:scale-105"
              >
                {t('home.disasters.viewAllDisasters')}
                <ArrowRight size={20} className="ml-2" />
              </Link>
            </div>
          </div>
        </section>

        {/* Live Disaster Map Section */}
        <section className="py-24 bg-gradient-to-br from-slate-900 via-blue-900 to-indigo-900 relative overflow-hidden">
          {/* Animated Background Elements */}
          <div className="absolute inset-0">
            <div className="absolute top-1/4 left-1/4 w-96 h-96 bg-blue-500/10 rounded-full blur-3xl animate-pulse"></div>
            <div className="absolute bottom-1/4 right-1/4 w-80 h-80 bg-purple-500/10 rounded-full blur-3xl animate-pulse delay-1000"></div>
            <div className="absolute top-1/2 right-1/3 w-64 h-64 bg-indigo-500/5 rounded-full blur-2xl animate-pulse delay-500"></div>
          </div>

          <div className="relative max-w-7xl mx-auto px-6 lg:px-8">
            <div className="text-center mb-12">
              <div className="inline-flex items-center px-5 py-2 rounded-full bg-white/10 backdrop-blur-xl border border-white/20 text-sm font-semibold mb-6 text-white">
                <Globe size={16} className="mr-2" />
                {t('home.map.liveGlobalMonitoring')}
              </div>
              <h2 className="text-4xl lg:text-6xl font-bold text-white mb-6 leading-tight drop-shadow-lg">
                <span className="text-transparent bg-clip-text bg-gradient-to-r from-blue-300 to-indigo-300">
                  {t('home.map.realTimeTracking')}
                </span>
              </h2>
              <p className="text-lg text-blue-100 max-w-3xl mx-auto leading-relaxed drop-shadow-sm">
                {t('home.map.description')}
              </p>
            </div>

            <div className="grid lg:grid-cols-2 gap-12 items-center">
              {/* Left Side - Live Map Interface */}
              <div className="relative">
                <div className="bg-white/10 backdrop-blur-xl rounded-2xl p-6 border border-white/20 shadow-xl">
                  {/* Map Header */}
                  <div className="flex items-center justify-between mb-4">
                    <h3 className="text-xl font-semibold text-white">
                      {t('home.map.liveDisasterMap')}
                    </h3>
                    <div className="flex items-center space-x-3">
                      {!disastersLoading && !disastersError && (
                        <div className="flex items-center space-x-2">
                          <div className="w-2 h-2 bg-blue-400 rounded-full animate-pulse"></div>
                          <span className="text-blue-300 text-sm font-medium">
                            {t('home.map.liveUpdates')}
                          </span>
                        </div>
                      )}
                      {disastersLoading && (
                        <div className="flex items-center space-x-2">
                          <RefreshCw className="w-4 h-4 text-blue-400 animate-spin" />
                          <span className="text-blue-300 text-sm font-medium">
                            {t('common.loading')}
                          </span>
                        </div>
                      )}
                      {disastersError && (
                        <div className="flex items-center space-x-2">
                          <div className="w-3 h-3 bg-red-400 rounded-full"></div>
                          <span className="text-red-300 text-sm font-medium">
                            {t('common.connectionError')}
                          </span>
                        </div>
                      )}
                      <button
                        onClick={refresh}
                        className="bg-white/20 backdrop-blur-sm text-white p-2 rounded-lg hover:bg-white/30 transition-colors"
                        title={t('common.refreshData')}
                      >
                        <RefreshCw className="w-4 h-4" />
                      </button>
                    </div>
                  </div>

                  {/* Real-World Disaster Map */}
                  <div className="relative">
                    {disastersError ? (
                      <div className="bg-slate-800 rounded-2xl h-80 flex items-center justify-center">
                        <div className="text-center text-white">
                          <AlertTriangle className="w-12 h-12 mx-auto mb-4 text-red-400" />
                          <p className="text-lg font-semibold mb-2">
                            {t('home.map.unableToLoad')}
                          </p>
                          <p className="text-sm text-gray-300 mb-4">
                            {disastersError}
                          </p>
                          <button
                            onClick={refresh}
                            className="bg-blue-600 hover:bg-blue-700 px-4 py-2 rounded-lg text-sm font-medium transition-colors"
                          >
                            {t('common.tryAgain')}
                          </button>
                        </div>
                      </div>
                    ) : (
                      <div className="bg-slate-800 rounded-2xl h-80 overflow-hidden">
                        <SimpleLeafletMap
                          disasters={transformedDisasters}
                          className="w-full h-full rounded-2xl"
                        />
                      </div>
                    )}
                  </div>
                </div>
              </div>

              {/* Right Side - Disaster Statistics */}
              <div className="space-y-6">
                <div className="bg-white/10 backdrop-blur-xl rounded-2xl p-6 border border-white/20 shadow-xl">
                  <div className="flex items-center justify-between mb-4">
                    <h3 className="text-xl font-semibold text-white">
                      {t('home.stats.activeDisasters')}
                    </h3>
                    <div className="text-3xl font-bold text-white">
                      {statistics
                        ? statistics.totalActive
                        : disastersLoading
                        ? "..."
                        : "2,847"}
                    </div>
                  </div>
                  <p className="text-blue-100 text-sm">
                    Currently monitored worldwide
                  </p>
                </div>

                <div className="bg-white/10 backdrop-blur-xl rounded-2xl p-6 border border-white/20 shadow-xl">
                  <div className="flex items-center justify-between mb-4">
                    <h3 className="text-xl font-semibold text-white">
                      {t('home.stats.criticalEvents')}
                    </h3>
                    <div className="text-3xl font-bold text-red-300">
                      {statistics
                        ? statistics.critical
                        : disastersLoading
                        ? "..."
                        : "156"}
                    </div>
                  </div>
                  <p className="text-blue-100 text-sm">
                    Requiring immediate attention
                  </p>
                </div>

                <div className="bg-white/10 backdrop-blur-xl rounded-2xl p-6 border border-white/20 shadow-xl">
                  <div className="flex items-center justify-between mb-4">
                    <h3 className="text-xl font-semibold text-white">
                      Response Teams
                    </h3>
                    <div className="text-3xl font-bold text-emerald-300">
                      {statistics
                        ? statistics.high
                        : disastersLoading
                        ? "..."
                        : "89"}
                    </div>
                  </div>
                  <p className="text-blue-100 text-sm">
                    Active response operations
                  </p>
                </div>
              </div>
            </div>
          </div>
        </section>

        {/* Features Section with Slider */}
        <section className="py-32 bg-gradient-to-br from-white via-slate-50 to-blue-50/40 relative overflow-hidden">
          {/* Background Elements */}
          <div className="absolute inset-0">
            <div className="absolute top-1/3 left-1/3 w-96 h-96 bg-blue-100/30 rounded-full blur-3xl"></div>
            <div className="absolute bottom-1/3 right-1/3 w-80 h-80 bg-indigo-100/30 rounded-full blur-3xl"></div>
          </div>

          <div className="relative max-w-7xl mx-auto px-6 lg:px-8">
            <div className="text-center mb-20">
              <h2 className="text-5xl lg:text-7xl font-black text-gray-900 mb-8 leading-tight">
                {t('home.features.comprehensiveTitle')}{" "}
                <span className="text-transparent bg-clip-text bg-gradient-to-r from-blue-600 via-indigo-600 to-purple-600">
                  {t('home.features.disasterSolutions')}
                </span>
              </h2>
              <p className="text-xl text-gray-600 max-w-4xl mx-auto leading-relaxed font-light">
                {t('home.features.description')}
              </p>
            </div>

            {/* Features Slider */}
            <div className="relative">
              <div className="overflow-hidden">
                <div
                  className="flex transition-transform duration-500 ease-in-out"
                  style={{
                    transform: `translateX(-${currentFeatureSlide * 100}%)`,
                  }}
                >
                  {Array.from({ length: Math.ceil(features.length / 3) }).map(
                    (_, slideIndex) => (
                      <div key={slideIndex} className="w-full flex-shrink-0">
                        <div className="grid lg:grid-cols-3 gap-8">
                          {features
                            .slice(slideIndex * 3, (slideIndex + 1) * 3)
                            .map((feature, index) => (
                              <div
                                key={slideIndex * 3 + index}
                                className="group bg-white rounded-2xl overflow-hidden shadow-sm hover:shadow-lg hover:scale-[1.02] transition-all duration-300 border border-gray-100/80"
                              >
                                <div className="aspect-[4/3] overflow-hidden relative">
                                  <img
                                    src={feature.image}
                                    alt={feature.title}
                                    className="w-full h-full object-cover group-hover:scale-105 transition-transform duration-500"
                                    onError={(e) => {
                                      const target = e.target as HTMLImageElement;
                                      target.src = 'https://via.placeholder.com/800x600/3B82F6/FFFFFF?text=' + encodeURIComponent(feature.title);
                                    }}
                                    loading="lazy"
                                  />
                                </div>
                                <div className="p-8">
                                  <div
                                    className={`inline-flex p-3 rounded-xl bg-gradient-to-br ${feature.gradient} text-white shadow-md mb-4`}
                                  >
                                    <feature.icon size={20} />
                                  </div>
                                  <h3 className="text-xl font-bold text-gray-900 mb-3">
                                    {feature.title}
                                  </h3>
                                  <p className="text-gray-600 leading-relaxed text-sm">
                                    {feature.description}
                                  </p>
                                </div>
                              </div>
                            ))}
                        </div>
                      </div>
                    )
                  )}
                </div>
              </div>

              {/* Slider Navigation */}
              <button
                onClick={prevFeatureSlide}
                className="absolute left-4 top-1/2 transform -translate-y-1/2 bg-white shadow-lg rounded-full p-3 hover:bg-gray-50 transition-colors duration-300"
              >
                <ChevronLeft size={24} className="text-gray-600" />
              </button>

              <button
                onClick={nextFeatureSlide}
                className="absolute right-4 top-1/2 transform -translate-y-1/2 bg-white shadow-lg rounded-full p-3 hover:bg-gray-50 transition-colors duration-300"
              >
                <ChevronRight size={24} className="text-gray-600" />
              </button>

              {/* Slider Indicators */}
              <div className="flex justify-center space-x-2 mt-8">
                {Array.from({ length: Math.ceil(features.length / 3) }).map(
                  (_, index) => (
                    <button
                      key={index}
                      onClick={() => setCurrentFeatureSlide(index)}
                      className={`transition-all duration-300 ${
                        index === currentFeatureSlide
                          ? "w-8 h-2 bg-blue-600 rounded-full"
                          : "w-2 h-2 bg-gray-300 rounded-full hover:bg-gray-400"
                      }`}
                    />
                  )
                )}
              </div>
            </div>
          </div>
        </section>

        {/* CTA Section */}
        <section className="py-32 bg-gradient-to-br from-slate-900 via-blue-900 to-indigo-900 relative overflow-hidden">
          {/* Background Elements */}
          <div className="absolute inset-0">
            <div className="absolute top-1/4 left-1/4 w-96 h-96 bg-blue-500/10 rounded-full blur-3xl animate-pulse"></div>
            <div className="absolute bottom-1/4 right-1/4 w-80 h-80 bg-indigo-500/10 rounded-full blur-3xl animate-pulse delay-1000"></div>
            <div className="absolute top-1/2 right-1/3 w-64 h-64 bg-purple-500/10 rounded-full blur-2xl animate-pulse delay-500"></div>
          </div>

          <div className="relative max-w-7xl mx-auto px-6 lg:px-8 text-center">
            <div className="max-w-5xl mx-auto">
              <h2 className="text-5xl lg:text-7xl font-black text-white mb-8 leading-tight drop-shadow-2xl">
                {t('home.cta.title')}
              </h2>
              <p className="text-xl lg:text-2xl text-blue-100 mb-12 leading-relaxed font-light drop-shadow-lg">
                {t('home.cta.description')}
              </p>

              <div className="flex flex-col sm:flex-row gap-6 justify-center">
                <Link
                  to="/signup"
                  className="group relative bg-white text-slate-900 px-12 py-6 rounded-2xl text-xl font-bold hover:bg-gray-50 transition-all duration-300 flex items-center justify-center shadow-2xl hover:shadow-white/25 hover:scale-105 overflow-hidden"
                >
                  <div className="absolute inset-0 bg-gradient-to-r from-transparent via-blue-100/20 to-transparent translate-x-[-100%] group-hover:translate-x-[100%] transition-transform duration-700"></div>
                  <span className="relative z-10">{t('home.cta.getStarted')}</span>
                  <ArrowRight
                    size={24}
                    className="ml-3 group-hover:translate-x-1 transition-transform relative z-10"
                  />
                </Link>
                <Link
                  to="/about"
                  className="group relative bg-white/10 backdrop-blur-2xl border border-white/30 text-white px-12 py-6 rounded-2xl text-xl font-bold hover:bg-white/20 transition-all duration-300 flex items-center justify-center shadow-2xl hover:shadow-white/10 hover:scale-105 overflow-hidden"
                >
                  <div className="absolute inset-0 bg-gradient-to-r from-transparent via-white/10 to-transparent translate-x-[-100%] group-hover:translate-x-[100%] transition-transform duration-700"></div>
                  <span className="relative z-10">{t('common.learnMore')}</span>
                </Link>
              </div>
            </div>
          </div>
        </section>
      </main>

      <Footer />
      <ChatWidget currentUserId={user?.userId || ''} />

      {/* Scroll to Top Button */}
      {showScrollTop && (
        <button
          onClick={scrollToTop}
          className="fixed bottom-8 right-8 bg-blue-600 text-white p-3 rounded-full shadow-lg hover:bg-blue-700 transition-colors duration-300 z-50"
        >
          <ArrowRight size={20} className="transform -rotate-90" />
        </button>
      )}
    </div>
  );
};

export default Home;<|MERGE_RESOLUTION|>--- conflicted
+++ resolved
@@ -20,15 +20,12 @@
   RefreshCw,
   Target,
   Calendar,
-<<<<<<< HEAD
   MapIcon,
   Waves,
   Flame,
   Mountain,
   Wind,
   Truck,
-=======
->>>>>>> a77cabf0
 } from "lucide-react";
 
 // Components
@@ -727,7 +724,6 @@
                           </span>
                         </div>
                       </div>
-<<<<<<< HEAD
                       <div className="absolute top-4 right-4">
                         <div
                           className={`inline-flex items-center px-3 py-1 rounded-full ${getSeverityColor(
@@ -738,51 +734,17 @@
                           {getSeverityText(disaster.severity)}
                         </div>
                       </div>
-=======
-                        {disaster.status && (
-                          <div className="absolute top-3 left-3">
-                            <div className="bg-green-600 text-white px-2 py-1 rounded-full text-xs font-semibold flex items-center">
-                              <CheckCircle size={12} className="mr-1" />
-                              {t('common.verified')}
-                            </div>
-                          </div>
-                        )}
->>>>>>> a77cabf0
                     </div>
                     <div className="p-6">
                       <h3 className="text-xl font-bold text-gray-900 mb-3">
                         {disaster.title}
                       </h3>
-<<<<<<< HEAD
                       <p className="text-gray-600 mb-4 line-clamp-2">
                         {disaster.description}
                       </p>
                       <div className="flex items-center text-gray-500 mb-4">
                         <MapPin size={16} className="mr-2" />
                         <span className="text-sm">{disaster.address}</span>
-=======
-                      {/* <div className="flex items-center text-gray-600 text-sm mb-2">
-                        <MapIcon size={14} className="mr-1" />
-                        {disaster.location.address}
-                      </div> */}
-                      <div className="flex items-center text-gray-600 text-sm mb-3">
-                        <Calendar size={14} className="mr-1" />
-                        {disaster.timestamp}
-                      </div>
-                      <div className="flex items-center justify-between">
-                        <span className="text-sm font-medium text-blue-600">
-                          {disaster.description}
-                        </span>
-
-                        <button className="text-blue-600 hover:text-blue-700 text-sm font-medium">
-                          <Link
-                            to={`/reports/${disaster.id}`}
-                            className="text-blue-600"
-                          >
-                            {t('home.disasters.viewDetails')} →
-                          </Link>
-                        </button>
->>>>>>> a77cabf0
                       </div>
                       <Link
                         to={`/reports/${disaster.id}`}
