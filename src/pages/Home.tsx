<<<<<<< HEAD
import React, { useState, useEffect } from "react";
import { Link } from "react-router-dom";
import { useTranslation } from "react-i18next";
import {
  AlertTriangle,
  CheckCircle,
  ArrowRight,
  Shield,
  Play,
  ChevronLeft,
  ChevronRight,
  Globe,
  TrendingUp,
  Heart,
  Users,
  Clock,
  Zap,
=======
import React, { useState, useEffect } from 'react';
import { Link } from 'react-router-dom';
import { useTranslation } from 'react-i18next';
import { 
  AlertTriangle, 
  MapPin, 
  Clock, 
  Users, 
  TrendingUp, 
  Shield, 
  ChevronRight, 
  Heart, 
>>>>>>> cd7e47cf
  Activity,
  RefreshCw,
  Target,
  Calendar,
  MapIcon,
<<<<<<< HEAD
} from "lucide-react";

// Components
import Header from "../components/Layout/Header";
import Footer from "../components/Layout/Footer";
import ChatWidget from "../components/Chat/ChatWidget";
import SimpleLeafletMap from "../components/Map/SimpleLeafletMap";

import { useDisasterData } from "../hooks/useDisasterData";
import { useAuth } from "../hooks/useAuth";
import { useRoles } from "../hooks/useRoles";
import {
  DisasterReportDto,
  ReportStatus,
  SeverityLevel,
} from "../types/DisasterReport";
import {
=======
  CheckCircle,
  Globe,
  Zap,
  Play,
  ArrowRight,
  ArrowUp,
  ChevronLeft
} from 'lucide-react';

// Components
import Header from '../components/Layout/Header';
import Footer from '../components/Layout/Footer';
import SimpleLeafletMap from '../components/Map/SimpleLeafletMap';
import ChatWidget from '../components/Chat/ChatWidget';
>>>>>>> cd7e47cf

  getAcceptedDisasterReports,
  getAll,
} from "../services/disasterReportService";

const Home: React.FC = () => {
<<<<<<< HEAD
  const [recentDisasters, setRecentDisasters] = useState<DisasterReportDto[]>(
    []
  );
  const [error, setError] = useState<string | null>(null);
  const [loading, setLoading] = useState(true);
=======
  const { t } = useTranslation();
>>>>>>> cd7e47cf
  const [currentSlide, setCurrentSlide] = useState(0);
  const [currentFeatureSlide, setCurrentFeatureSlide] = useState(0);
  const [showScrollTop, setShowScrollTop] = useState(false);

  // Auth and roles
<<<<<<< HEAD
  const { isAuthenticated } = useAuth();
  const { isAdmin, isCj,isOnlyUser } = useRoles();
=======
  const { user, isAuthenticated } = useAuth();
  const { isOnlyUser } = useRoles();
>>>>>>> cd7e47cf

  // Real-world disaster data
  const {
    disasters,
    loading: disastersLoading,
    error: disastersError,
    statistics,
    refresh,
  } = useDisasterData({
    autoRefresh: true,
    refreshInterval: 15 * 60 * 1000, // 15 minutes - reduced frequency for home page
    includeSignificantOnly: true,
  });

  // Check permissions
  const canCreateReports = !isAuthenticated || !isOnlyUser();

  // Hero content with refined professional disaster response images
  const heroSlides = [
    {
<<<<<<< HEAD
      image:
        "https://images.unsplash.com/photo-1551698618-1dfe5d97d256?ixlib=rb-4.0.3&auto=format&fit=crop&w=2070&q=80",
      title: "Real World Emergency Response Excellence",
      subtitle:
        "Professional disaster management teams coordinating real-world emergency responses with AI-powered analytics and real-time data from NOAA, FEMA, and global monitoring networks",
      stats: { value: "24/7", label: "Global Monitoring" },
      category: "Emergency Operations",
    },
    {
      image:
        "https://images.unsplash.com/photo-1559827260-dc66d52bef19?ixlib=rb-4.0.3&auto=format&fit=crop&w=2070&q=80",
      title: "Real World Flood Response & Recovery",
      subtitle:
        "Rapid flood response teams with advanced water management systems, evacuation coordination, and real-time monitoring from National Weather Service and local emergency management agencies",
      stats: { value: "99.9%", label: "Response Rate" },
      category: "Flood Management",
    },
    {
      image:
        "https://images.unsplash.com/photo-1574482620811-1aa16ffe3c82?ixlib=rb-4.0.3&auto=format&fit=crop&w=2072&q=80",
      title: "Real World Wildfire Management",
      subtitle:
        "Professional firefighting teams with AI-powered wildfire detection, suppression coordination systems, and real-time satellite monitoring for immediate response deployment",
      stats: { value: "15M+", label: "Acres Protected" },
      category: "Fire Suppression",
    },
    {
      image:
        "https://images.unsplash.com/photo-1504608524841-42fe6f032b4b?ixlib=rb-4.0.3&auto=format&fit=crop&w=2070&q=80",
      title: "Real World Storm Tracking & Alerts",
      subtitle:
        "Advanced meteorological monitoring teams working with National Hurricane Center for real-world hurricane tracking, storm preparedness, and community evacuation coordination",
      stats: { value: "2.4M", label: "Lives Protected" },
      category: "Weather Monitoring",
    },
=======
      image: 'https://images.unsplash.com/photo-1551698618-1dfe5d97d256?ixlib=rb-4.0.3&auto=format&fit=crop&w=2070&q=80',
      title: t('home.heroSlides.emergencyResponse.title'),
      subtitle: t('home.heroSlides.emergencyResponse.subtitle'),
      stats: { value: '24/7', label: t('home.heroSlides.emergencyResponse.statsLabel') },
      category: t('home.heroSlides.emergencyResponse.category')
    },
    {
      image: 'https://images.unsplash.com/photo-1559827260-dc66d52bef19?ixlib=rb-4.0.3&auto=format&fit=crop&w=2070&q=80',
      title: t('home.heroSlides.floodResponse.title'),
      subtitle: t('home.heroSlides.floodResponse.subtitle'),
      stats: { value: '99.9%', label: t('home.heroSlides.floodResponse.statsLabel') },
      category: t('home.heroSlides.floodResponse.category')
    },
    {
      image: 'https://images.unsplash.com/photo-1574482620811-1aa16ffe3c82?ixlib=rb-4.0.3&auto=format&fit=crop&w=2072&q=80',
      title: t('home.heroSlides.wildfireManagement.title'),
      subtitle: t('home.heroSlides.wildfireManagement.subtitle'),
      stats: { value: '15M+', label: t('home.heroSlides.wildfireManagement.statsLabel') },
      category: t('home.heroSlides.wildfireManagement.category')
    },
    {
      image: 'https://images.unsplash.com/photo-1504608524841-42fe6f032b4b?ixlib=rb-4.0.3&auto=format&fit=crop&w=2070&q=80',
      title: t('home.heroSlides.stormTracking.title'),
      subtitle: t('home.heroSlides.stormTracking.subtitle'),
      stats: { value: '2.4M', label: t('home.heroSlides.stormTracking.statsLabel') },
      category: t('home.heroSlides.stormTracking.category')
    }
>>>>>>> cd7e47cf
  ];

  // Beautiful disaster statistics with enhanced design
  const stats = [
    {
      icon: AlertTriangle,
<<<<<<< HEAD
      value: statistics
        ? statistics.totalActive.toLocaleString()
        : disastersLoading
        ? "..."
        : "2,847",
      label: "Active Incidents",
      description: "Real-time monitoring",
      color: "from-red-500 to-red-600",
      bgColor: "from-red-50 to-red-100",
      iconColor: "text-red-600",
    },
    {
      icon: Heart,
      value: statistics
        ? statistics.critical.toLocaleString()
        : disastersLoading
        ? "..."
        : "156",
      label: "Critical Events",
      description: "Urgent situations",
      color: "from-purple-500 to-purple-600",
      bgColor: "from-purple-50 to-purple-100",
      iconColor: "text-purple-600",
    },
    {
      icon: CheckCircle,
      value: statistics
        ? statistics.high.toLocaleString()
        : disastersLoading
        ? "..."
        : "89",
      label: "Resolved Today",
      description: "Successful responses",
      color: "from-emerald-500 to-emerald-600",
      bgColor: "from-emerald-50 to-emerald-100",
      iconColor: "text-emerald-600",
    },
    {
      icon: Globe,
      value: "24/7",
      label: "Global Coverage",
      description: "Always monitoring",
      color: "from-blue-500 to-blue-600",
      bgColor: "from-blue-50 to-blue-100",
      iconColor: "text-blue-600",
    },
=======
      value: statistics ? statistics.totalActive.toLocaleString() : (disastersLoading ? "..." : "2,847"),
      label: t('home.stats.activeDisasters'),
      description: t('home.stats.realTimeIncidents'),
      color: 'from-red-500 to-red-600',
      bgColor: 'from-red-50 to-red-100',
      iconColor: 'text-red-600'
    },
    {
      icon: Heart,
      value: statistics ? statistics.critical.toLocaleString() : (disastersLoading ? "..." : "156"),
      label: t('home.stats.criticalEvents'),
      description: t('home.stats.urgentSituations'),
      color: 'from-purple-500 to-purple-600',
      bgColor: 'from-purple-50 to-purple-100',
      iconColor: 'text-purple-600'
    },
    {
      icon: CheckCircle,
      value: statistics ? statistics.high.toLocaleString() : (disastersLoading ? "..." : "89"),
      label: t('home.stats.highSeverity'),
      description: t('home.stats.majorIncidents'),
      color: 'from-emerald-500 to-emerald-600',
      bgColor: 'from-emerald-50 to-emerald-100',
      iconColor: 'text-emerald-600'
    },
    {
      icon: Globe,
      value: '24/7',
      label: t('home.stats.dataSources'),
      description: t('home.stats.liveMonitoring'),
      color: 'from-blue-500 to-blue-600',
      bgColor: 'from-blue-50 to-blue-100',
      iconColor: 'text-blue-600'
    }
>>>>>>> cd7e47cf
  ];

  // Clean, modern disaster management features
  const features = [
    {
      icon: Shield,
<<<<<<< HEAD
      title: "Emergency Preparedness",
      description:
        "AI-powered risk assessment and comprehensive emergency planning resources for maximum protection.",
      image:
        "https://images.unsplash.com/photo-1582213782179-e0d53f98f2ca?ixlib=rb-4.0.3&auto=format&fit=crop&w=800&q=80",
      gradient: "from-blue-600 to-blue-700",
    },
    {
      icon: Users,
      title: "Community Response Network",
      description:
        "Connected emergency responders and community support networks sharing real-time insights.",
      image:
        "https://images.unsplash.com/photo-1582213782179-e0d53f98f2ca?ixlib=rb-4.0.3&auto=format&fit=crop&w=800&q=80",
      gradient: "from-emerald-600 to-teal-600",
    },
    {
      icon: Zap,
      title: "Real World Instant Alert System",
      description:
        "Lightning-fast emergency notifications for real-world disasters: earthquake early warnings, wildfire evacuation alerts, flood warnings, and severe weather notifications with predictive analytics for proactive safety measures.",
      image:
        "https://images.unsplash.com/photo-1551698618-1dfe5d97d256?ixlib=rb-4.0.3&auto=format&fit=crop&w=800&q=80",
      gradient: "from-purple-600 to-indigo-600",
    },
    {
      icon: MapPin,
      title: "Real-Time Mapping",
      description:
        "Advanced GIS mapping with live disaster tracking and resource allocation optimization.",
      image:
        "https://images.unsplash.com/photo-1504608524841-42fe6f032b4b?ixlib=rb-4.0.3&auto=format&fit=crop&w=800&q=80",
      gradient: "from-orange-600 to-red-600",
    },
    {
      icon: Activity,
      title: "Recovery Analytics",
      description:
        "Data-driven recovery planning with progress tracking and resource optimization tools.",
      image:
        "https://images.unsplash.com/photo-1559827260-dc66d52bef19?ixlib=rb-4.0.3&auto=format&fit=crop&w=800&q=80",
      gradient: "from-cyan-600 to-blue-600",
    },
    {
      icon: Target,
      title: "Precision Response",
      description:
        "Targeted emergency response coordination with AI-powered resource deployment strategies.",
      image:
        "https://images.unsplash.com/photo-1574482620811-1aa16ffe3c82?ixlib=rb-4.0.3&auto=format&fit=crop&w=800&q=80",
      gradient: "from-indigo-600 to-purple-600",
=======
      title: t('home.features.realTimeReporting.title'),
      description: t('home.features.realTimeReporting.description'),
      image: 'https://images.unsplash.com/photo-1582213782179-e0d53f98f2ca?ixlib=rb-4.0.3&auto=format&fit=crop&w=800&q=80',
      gradient: 'from-blue-600 to-blue-700'
    },
    {
      icon: Users,
      title: t('home.features.emergencyCoordination.title'),
      description: t('home.features.emergencyCoordination.description'),
      image: 'https://images.unsplash.com/photo-1582213782179-e0d53f98f2ca?ixlib=rb-4.0.3&auto=format&fit=crop&w=800&q=80',
      gradient: 'from-emerald-600 to-teal-600'
    },
    {
      icon: Zap,
      title: t('home.features.communityAlerts.title'),
      description: t('home.features.communityAlerts.description'),
      image: 'https://images.unsplash.com/photo-1551698618-1dfe5d97d256?ixlib=rb-4.0.3&auto=format&fit=crop&w=800&q=80',
      gradient: 'from-purple-600 to-indigo-600'
    },
    {
      icon: MapPin,
      title: t('home.features.resourceManagement.title'),
      description: t('home.features.resourceManagement.description'),
      image: 'https://images.unsplash.com/photo-1504608524841-42fe6f032b4b?ixlib=rb-4.0.3&auto=format&fit=crop&w=800&q=80',
      gradient: 'from-orange-600 to-red-600'
    },
    {
      icon: Activity,
      title: t('home.features.realTimeReporting.title'),
      description: t('home.features.realTimeReporting.description'),
      image: 'https://images.unsplash.com/photo-1559827260-dc66d52bef19?ixlib=rb-4.0.3&auto=format&fit=crop&w=800&q=80',
      gradient: 'from-cyan-600 to-blue-600'
    },
    {
      icon: Target,
      title: t('home.features.emergencyCoordination.title'),
      description: t('home.features.emergencyCoordination.description'),
      image: 'https://images.unsplash.com/photo-1574482620811-1aa16ffe3c82?ixlib=rb-4.0.3&auto=format&fit=crop&w=800&q=80',
      gradient: 'from-indigo-600 to-purple-600'
    }
  ];

  // Recent verified disasters data
  const recentDisasters = [
    {
      id: 1,
      title: 'Earthquake M7.2 - Turkey',
      location: 'Kahramanmaraş, Turkey',
      severity: 'Critical',
      time: '2 hours ago',
      status: 'Active Response',
      image: 'https://images.unsplash.com/photo-1551698618-1dfe5d97d256?ixlib=rb-4.0.3&auto=format&fit=crop&w=800&q=80',
      verified: true
    },
    {
      id: 2,
      title: 'Wildfire - California',
      location: 'Los Angeles County, CA',
      severity: 'High',
      time: '4 hours ago',
      status: 'Contained 60%',
      image: 'https://images.unsplash.com/photo-1574482620811-1aa16ffe3c82?ixlib=rb-4.0.3&auto=format&fit=crop&w=800&q=80',
      verified: true
    },
    {
      id: 3,
      title: 'Flood Warning - Bangladesh',
      location: 'Dhaka Division, Bangladesh',
      severity: 'Medium',
      time: '6 hours ago',
      status: 'Monitoring',
      image: 'https://images.unsplash.com/photo-1559827260-dc66d52bef19?ixlib=rb-4.0.3&auto=format&fit=crop&w=800&q=80',
      verified: true
>>>>>>> cd7e47cf
    },
  ];
  
  // Auto-advance hero slider
  useEffect(() => {
    const timer = setInterval(() => {
      setCurrentSlide((prev) => (prev + 1) % heroSlides.length);
    }, 5000);
    return () => clearInterval(timer);
  }, [heroSlides.length]);

  // Auto-advance features slider
  useEffect(() => {
    const timer = setInterval(() => {
      setCurrentFeatureSlide(
        (prev) => (prev + 1) % Math.ceil(features.length / 3)
      );
    }, 6000);
    return () => clearInterval(timer);
  }, [features.length]);

  // Scroll functionality
  useEffect(() => {
    const handleScroll = () => {
      setShowScrollTop(window.scrollY > 300);
    };
    window.addEventListener("scroll", handleScroll);
    return () => window.removeEventListener("scroll", handleScroll);
  }, []);

  const scrollToTop = () => {
    window.scrollTo({ top: 0, behavior: "smooth" });
  };

  const nextSlide = () => {
    setCurrentSlide((prev) => (prev + 1) % heroSlides.length);
  };

  const prevSlide = () => {
    setCurrentSlide(
      (prev) => (prev - 1 + heroSlides.length) % heroSlides.length
    );
  };

  const nextFeatureSlide = () => {
    setCurrentFeatureSlide(
      (prev) => (prev + 1) % Math.ceil(features.length / 3)
    );
  };

  const prevFeatureSlide = () => {
    setCurrentFeatureSlide(
      (prev) =>
        (prev - 1 + Math.ceil(features.length / 3)) %
        Math.ceil(features.length / 3)
    );
  };

  useEffect(() => {
    const fetchAcceptedReports = async () => {
      try {
        const acceptedReports = await getAcceptedDisasterReports();

        // Normalize data: photos array ကို empty array default
        const normalizedReports = acceptedReports.map((report) => ({
          ...report,
          photos: Array.isArray(report.photoUrls) ? report.photoUrls : [],
        }));
        normalizedReports.sort(
          (a, b) =>
            new Date(b.timestamp).getTime() - new Date(a.timestamp).getTime()
        );
        setRecentDisasters(normalizedReports);
      } catch (err: any) {
        setError(err.message || "Failed to load data");
      } finally {
        setLoading(false);
      }
    };
    fetchAcceptedReports();
  }, []);

  const getSeverityColor = (severity: SeverityLevel) => {
    switch (severity) {
      case SeverityLevel.Low:
        return "border-green-500 text-green-500";
      case SeverityLevel.Medium:
        return "border-yellow-500 text-yellow-500";
      case SeverityLevel.High:
        return "border-orange-500 text-orange-500";
      case SeverityLevel.Critical:
        return "border-red-500 text-red-500";
      default:
        return "border-gray-500 text-gray-500";
    }
  };

  recentDisasters.map((disaster) => {
    console.log("First photo URL:", disaster.photoUrls?.[0]);
  });

  return (
    <div className="min-h-screen bg-white">
      <Header />

      <main>
        {/* Hero Section */}
        <section className="relative h-screen overflow-hidden">
          {/* Background Images */}
          <div className="absolute inset-0">
            {heroSlides.map((slide, index) => (
              <div
                key={index}
                className={`absolute inset-0 transition-all duration-1500 ease-in-out ${
                  index === currentSlide
                    ? "opacity-100 scale-100"
                    : "opacity-0 scale-110"
                }`}
              >
                <img
                  src={slide.image}
                  alt={slide.title}
                  className="w-full h-full object-cover"
                  loading={index === 0 ? "eager" : "lazy"}
                />
                <div className="absolute inset-0 bg-gradient-to-r from-slate-900/85 via-slate-800/70 to-slate-900/85"></div>
                <div className="absolute inset-0 bg-gradient-to-b from-slate-900/20 via-transparent to-slate-900/60"></div>
                <div className="absolute inset-0 bg-gradient-to-t from-slate-900/40 via-transparent to-transparent"></div>
              </div>
            ))}
          </div>

          {/* Animated Background Elements */}
          <div className="absolute inset-0 overflow-hidden pointer-events-none">
            <div className="absolute top-1/4 left-1/4 w-96 h-96 bg-blue-500/5 rounded-full blur-3xl animate-pulse"></div>
            <div className="absolute bottom-1/4 right-1/4 w-80 h-80 bg-cyan-500/5 rounded-full blur-3xl animate-pulse delay-1000"></div>
            <div className="absolute top-1/2 right-1/3 w-64 h-64 bg-indigo-500/5 rounded-full blur-2xl animate-pulse delay-500"></div>
          </div>

          {/* Hero Content */}
          <div className="relative z-10 h-full flex items-center">
            <div className="max-w-7xl mx-auto px-6 lg:px-8 w-full">
              <div className="grid lg:grid-cols-12 gap-12 items-center">
                {/* Left Content */}
                <div className="lg:col-span-7 text-white">
                  {/* Trust Badge */}
                  <div className="inline-flex items-center px-4 py-2 rounded-full bg-white/10 backdrop-blur-xl border border-white/20 text-xs font-medium mb-6 hover:bg-white/15 transition-all duration-300 shadow-lg">
                    <div className="w-2 h-2 bg-emerald-400 rounded-full mr-2 animate-pulse shadow-sm"></div>
                    <Globe size={14} className="mr-2 text-cyan-300" />
<<<<<<< HEAD
                    <span className="text-white/95 font-semibold uppercase tracking-wide">
                      Live Monitoring
                    </span>
=======
                    <span className="text-white/95 font-semibold uppercase tracking-wide">{t('home.hero.trustBadge')}</span>
>>>>>>> cd7e47cf
                  </div>

                  {/* Main Heading - Beautiful & Clean */}
                  <h1 className="text-4xl lg:text-5xl xl:text-6xl font-bold leading-tight mb-6 tracking-tight">
<<<<<<< HEAD
                    <span className="block text-white mb-1 drop-shadow-lg">
                      Disaster
                    </span>
                    <span className="block text-white mb-1 drop-shadow-lg">
                      Response
                    </span>
=======
                    <span className="block text-white mb-1 drop-shadow-lg">{t('home.hero.title')}</span>
                    <span className="block text-white mb-1 drop-shadow-lg">{t('home.hero.subtitle')}</span>
>>>>>>> cd7e47cf
                    <span className="block text-transparent bg-clip-text bg-gradient-to-r from-cyan-400 via-blue-400 to-indigo-400 drop-shadow-lg">
                      {t('home.hero.subtitle')}
                    </span>
                  </h1>

                  {/* Beautiful Description */}
                  <p className="text-base lg:text-lg text-white/90 mb-8 leading-relaxed max-w-xl font-light drop-shadow-sm">
<<<<<<< HEAD
                    Advanced emergency management platform powered by AI and
                    real-time disaster data. Connecting communities, responders,
                    and resources for intelligent safety solutions.
=======
                    {t('home.hero.description')}
>>>>>>> cd7e47cf
                  </p>

                  {/* Beautiful Action Buttons */}
                  <div className="flex flex-col sm:flex-row gap-4 mb-12">
                    {canCreateReports ? (
                      <Link
                        to="/report/new"
                        className="group bg-gradient-to-r from-red-600 to-red-700 text-white px-8 py-4 rounded-xl text-sm font-semibold hover:from-red-700 hover:to-red-800 transition-all duration-300 flex items-center justify-center shadow-lg hover:shadow-xl hover:scale-105"
                      >
                        <AlertTriangle size={18} className="mr-2" />
<<<<<<< HEAD
                        Report Emergency
                        <ArrowRight
                          size={18}
                          className="ml-2 group-hover:translate-x-1 transition-transform"
                        />
=======
                        {t('home.hero.reportEmergency')}
                        <ArrowRight size={18} className="ml-2 group-hover:translate-x-1 transition-transform" />
>>>>>>> cd7e47cf
                      </Link>
                    ) : (
                      <Link
                        to="/reports"
                        className="group bg-gradient-to-r from-blue-600 to-indigo-600 text-white px-8 py-4 rounded-xl text-sm font-semibold hover:from-blue-700 hover:to-indigo-700 transition-all duration-300 flex items-center justify-center shadow-lg hover:shadow-xl hover:scale-105"
                      >
                        <Heart size={18} className="mr-2" />
<<<<<<< HEAD
                        View Reports
                        <ArrowRight
                          size={18}
                          className="ml-2 group-hover:translate-x-1 transition-transform"
                        />
=======
                        {t('navigation.reports')}
                        <ArrowRight size={18} className="ml-2 group-hover:translate-x-1 transition-transform" />
>>>>>>> cd7e47cf
                      </Link>
                    )}

                    <button className="group bg-white/10 backdrop-blur-xl border border-white/30 text-white px-8 py-4 rounded-xl text-sm font-semibold hover:bg-white/20 hover:border-white/40 transition-all duration-300 flex items-center justify-center hover:scale-105 shadow-lg">
                      <Play size={18} className="mr-2" />
                      {t('home.hero.watchDemo')}
                    </button>
                  </div>

                  {/* Beautiful Trust Indicators */}
                  <div className="flex flex-wrap items-center gap-6 text-sm text-white/85">
                    <div className="flex items-center space-x-2 group">
                      <div className="p-1.5 rounded-full bg-cyan-500/20 group-hover:bg-cyan-500/30 transition-colors">
                        <Clock className="text-cyan-300" size={16} />
                      </div>
                      <span className="font-medium">{t('home.hero.monitoring24x7')}</span>
                    </div>
                    <div className="flex items-center space-x-2 group">
                      <div className="p-1.5 rounded-full bg-emerald-500/20 group-hover:bg-emerald-500/30 transition-colors">
                        <Shield className="text-emerald-300" size={16} />
                      </div>
                      <span className="font-medium">{t('home.hero.verifiedData')}</span>
                    </div>
                    <div className="flex items-center space-x-2 group">
                      <div className="p-1.5 rounded-full bg-blue-500/20 group-hover:bg-blue-500/30 transition-colors">
                        <Users className="text-blue-300" size={16} />
                      </div>
<<<<<<< HEAD
                      <span className="font-medium">
                        Global Response Network
                      </span>
=======
                      <span className="font-medium">{t('home.hero.globalNetwork')}</span>
>>>>>>> cd7e47cf
                    </div>
                  </div>
                </div>

                {/* Right Content - Enhanced Stats Card */}
                <div className="lg:col-span-5">
                  <div className="bg-white/10 backdrop-blur-3xl rounded-3xl p-8 border border-white/20 shadow-2xl hover:bg-white/15 transition-all duration-300">
                    {/* Live Badge */}
                    <div className="inline-flex items-center px-5 py-3 rounded-full bg-red-600/20 border border-red-400/30 text-sm font-semibold mb-6 shadow-lg">
                      <div className="w-3 h-3 bg-red-400 rounded-full mr-3 animate-pulse shadow-lg shadow-red-400/50"></div>
                      <span className="text-white font-bold">
                        Live Emergency Data
                      </span>
                    </div>

                    {/* Current Slide Info */}
                    <div className="text-center mb-8">
                      <h3 className="text-3xl font-bold text-white mb-4 leading-tight">
                        {heroSlides[currentSlide].title}
                      </h3>
                      <p className="text-white/90 text-lg leading-relaxed">
                        {heroSlides[currentSlide].subtitle}
                      </p>
                    </div>

                    {/* Enhanced Stats */}
                    <div className="bg-gradient-to-br from-white/20 to-white/10 backdrop-blur-sm rounded-2xl p-8 text-center mb-8 border border-white/20 shadow-xl">
                      <div className="text-5xl font-black text-white mb-2 drop-shadow-lg">
                        {heroSlides[currentSlide].stats.value}
                      </div>
                      <div className="text-white/80 text-base font-semibold uppercase tracking-wide">
                        {heroSlides[currentSlide].stats.label}
                      </div>
                    </div>

                    {/* Enhanced Slide Indicators */}
                    <div className="flex justify-center space-x-3">
                      {heroSlides.map((_, index) => (
                        <button
                          key={index}
                          onClick={() => setCurrentSlide(index)}
                          className={`transition-all duration-300 ${
                            index === currentSlide
                              ? "w-10 h-3 bg-gradient-to-r from-cyan-400 to-blue-400 rounded-full shadow-lg"
                              : "w-3 h-3 bg-white/40 rounded-full hover:bg-white/60 hover:scale-110"
                          }`}
                        />
                      ))}
                    </div>
                  </div>
                </div>
              </div>
            </div>
          </div>

          {/* Navigation */}
          <button
            onClick={prevSlide}
            className="absolute left-8 top-1/2 transform -translate-y-1/2 z-20 bg-white/10 backdrop-blur-xl border border-white/20 text-white p-4 rounded-full hover:bg-white/20 transition-all duration-300"
          >
            <ChevronLeft size={24} />
          </button>

          <button
            onClick={nextSlide}
            className="absolute right-8 top-1/2 transform -translate-y-1/2 z-20 bg-white/10 backdrop-blur-xl border border-white/20 text-white p-4 rounded-full hover:bg-white/20 transition-all duration-300"
          >
            <ChevronRight size={24} />
          </button>
        </section>

        {/* Statistics Section */}
        <section className="py-32 bg-gradient-to-br from-white via-blue-50/30 to-indigo-50/40 relative overflow-hidden">
          {/* Background Elements */}
          <div className="absolute inset-0 overflow-hidden pointer-events-none">
            <div className="absolute top-1/4 left-1/4 w-96 h-96 bg-blue-100/50 rounded-full blur-3xl"></div>
            <div className="absolute bottom-1/4 right-1/4 w-80 h-80 bg-indigo-100/50 rounded-full blur-3xl"></div>
          </div>

          <div className="relative max-w-7xl mx-auto px-6 lg:px-8">
            <div className="text-center mb-20">
              <div className="inline-flex items-center px-6 py-4 rounded-full bg-gradient-to-r from-blue-100 to-indigo-100 text-blue-700 text-sm font-semibold mb-8 shadow-lg hover:shadow-xl transition-all duration-300">
                <TrendingUp size={18} className="mr-3" />
{t('home.stats.realTimeIntelligence')}
              </div>
              <h2 className="text-5xl lg:text-7xl font-black text-gray-900 mb-8 leading-tight">
<<<<<<< HEAD
                Saving Lives Through{" "}
                <span className="text-transparent bg-clip-text bg-gradient-to-r from-blue-600 via-indigo-600 to-purple-600">
                  Smart Technology
                </span>
              </h2>
              <p className="text-xl text-gray-600 max-w-4xl mx-auto leading-relaxed font-light">
                Our advanced platform processes millions of data points daily to
                deliver predictive insights and real-time monitoring for faster,
                more effective disaster response.
=======
{t('home.stats.savingLives')} <span className="text-transparent bg-clip-text bg-gradient-to-r from-blue-600 via-indigo-600 to-purple-600">{t('home.stats.smartTechnology')}</span>
              </h2>
              <p className="text-xl text-gray-600 max-w-4xl mx-auto leading-relaxed font-light">
{t('home.stats.platformDescription')}
>>>>>>> cd7e47cf
              </p>
            </div>

            <div className="grid grid-cols-1 md:grid-cols-2 lg:grid-cols-4 gap-8">
              {stats.map((stat, index) => (
                <div
                  key={index}
                  className="group bg-white rounded-2xl p-8 shadow-sm hover:shadow-lg hover:scale-[1.02] transition-all duration-300 border border-gray-100/80 hover:border-gray-200"
                >
                  <div className="text-center">
                    <div
                      className={`inline-flex p-4 rounded-xl bg-gradient-to-br ${stat.color} text-white shadow-md mb-6 group-hover:scale-105 transition-all duration-300`}
                    >
                      <stat.icon size={24} />
                    </div>
                    <div className="text-3xl font-bold text-gray-900 mb-2">
                      {stat.value}
                    </div>
                    <div className="text-gray-800 font-semibold text-base mb-1">
                      {stat.label}
                    </div>
                    <div className="text-gray-500 text-sm">
                      {stat.description}
                    </div>
                  </div>
                </div>
              ))}
            </div>
          </div>
        </section>

        {/* Recent Verified Disasters Section */}
        <section className="py-32 bg-gradient-to-br from-gray-50 via-white to-red-50/30 relative overflow-hidden">
          {/* Background Elements */}
          <div className="absolute inset-0">
            <div className="absolute top-1/4 right-1/4 w-96 h-96 bg-red-100/40 rounded-full blur-3xl"></div>
            <div className="absolute bottom-1/4 left-1/4 w-80 h-80 bg-orange-100/40 rounded-full blur-3xl"></div>
          </div>

          <div className="relative max-w-7xl mx-auto px-6 lg:px-8">
            <div className="text-center mb-20">
              <div className="inline-flex items-center px-6 py-3 rounded-full bg-gradient-to-r from-red-100 to-orange-100 text-red-700 text-sm font-semibold mb-8 shadow-lg hover:shadow-xl transition-all duration-300">
                <AlertTriangle size={18} className="mr-2" />
{t('home.disasters.recentVerified')}
              </div>
              <h2 className="text-5xl lg:text-7xl font-black text-gray-900 mb-8 leading-tight">
<<<<<<< HEAD
                Latest{" "}
                <span className="text-transparent bg-clip-text bg-gradient-to-r from-red-600 via-orange-600 to-red-700">
                  Emergency Updates
                </span>
              </h2>
              <p className="text-xl text-gray-600 max-w-4xl mx-auto leading-relaxed font-light">
                Stay informed with real-time updates on verified disasters and
                emergency situations from our global monitoring network with
                instant verification and response coordination.
              </p>
            </div>

            {loading && <p>Loading...</p>}
            {error && <p className="text-rd-500">{error}</p>}
            {!loading && !error && (
              <div className="grid grid-cols-1 md:grid-cols-2 lg:grid-cols-4 gap-6">
                {recentDisasters.map((disaster) => (
                  <div
                    key={disaster.id}
                    className="group bg-white rounded-2xl overflow-hidden shadow-sm hover:shadow-lg hover:scale-[1.02] transition-all duration-300 border border-gray-100/80"
                  >
                    <div className="aspect-[4/3] overflow-hidden relative">
                      <img
                        src={disaster.photoUrls?.[0] || "/placeholder.jpg"}
                        alt={disaster.title || "Disaster Photo"}
                        className="w-full h-full object-cover group-hover:scale-105 transition-transform duration-500"
                      />
                      <div className="absolute top-3 right-3">
                        <span
                          className={`px-3 py-1 rounded-full text-xs font-semibold border ${getSeverityColor(
                            disaster.severity
                          )}`}
                        >
                          {disaster.severity}
                        </span>
=======
{t('home.disasters.latest')} <span className="text-transparent bg-clip-text bg-gradient-to-r from-red-600 via-orange-600 to-red-700">{t('home.disasters.emergencyUpdates')}</span>
              </h2>
              <p className="text-xl text-gray-600 max-w-4xl mx-auto leading-relaxed font-light">
{t('home.disasters.description')}
              </p>
            </div>

            <div className="grid grid-cols-1 md:grid-cols-2 lg:grid-cols-4 gap-6">
              {recentDisasters.map((disaster) => (
                <div
                  key={disaster.id}
                  className="group bg-white rounded-2xl overflow-hidden shadow-sm hover:shadow-lg hover:scale-[1.02] transition-all duration-300 border border-gray-100/80"
                >
                  <div className="aspect-[4/3] overflow-hidden relative">
                    <img
                      src={disaster.image}
                      alt={disaster.title}
                      className="w-full h-full object-cover group-hover:scale-105 transition-transform duration-500"
                    />
                    <div className="absolute top-3 right-3">
                      <span className={`px-3 py-1 rounded-full text-xs font-semibold border ${getSeverityColor(disaster.severity)}`}>
                        {disaster.severity}
                      </span>
                    </div>
                    {disaster.verified && (
                      <div className="absolute top-3 left-3">
                        <div className="bg-green-600 text-white px-2 py-1 rounded-full text-xs font-semibold flex items-center">
                          <CheckCircle size={12} className="mr-1" />
{t('common.verified')}
                        </div>
>>>>>>> cd7e47cf
                      </div>
                      {disaster.status && (
                        <div className="absolute top-3 left-3">
                          <div className="bg-green-600 text-white px-2 py-1 rounded-full text-xs font-semibold flex items-center">
                            <CheckCircle size={12} className="mr-1" />
                            Verified
                          </div>
                        </div>
                      )}
                    </div>
<<<<<<< HEAD
                    <div className="p-6">
                      <h3 className="text-lg font-bold text-gray-900 mb-2">
                        {disaster.title}
                      </h3>
                      {/* <div className="flex items-center text-gray-600 text-sm mb-2">
                        <MapIcon size={14} className="mr-1" />
                        {disaster.location.address}
                      </div> */}
                      <div className="flex items-center text-gray-600 text-sm mb-3">
                        <Calendar size={14} className="mr-1" />
                        {disaster.timestamp}
                      </div>
                      <div className="flex items-center justify-between">
                        <span className="text-sm font-medium text-blue-600">
                          {disaster.description}
                        </span>

                        <button className="text-blue-600 hover:text-blue-700 text-sm font-medium">
                          <Link
                            to={`/reports/${disaster.id}`}
                            className="text-blue-600"
                          >
                            View Details →
                          </Link>
                        </button>
                      </div>
=======
                    <div className="flex items-center justify-between">
                      <span className="text-sm font-medium text-blue-600">{disaster.status}</span>
                      <button className="text-blue-600 hover:text-blue-700 text-sm font-medium">
{t('home.disasters.viewDetails')} →
                      </button>
>>>>>>> cd7e47cf
                    </div>
                  </div>
                ))}
              </div>
            )}

            <div className="text-center mt-12">
              <Link
                to="/reports"
                className="inline-flex items-center px-8 py-4 bg-gradient-to-r from-red-600 to-orange-600 text-white rounded-xl font-semibold hover:from-red-700 hover:to-orange-700 transition-all duration-300 shadow-lg hover:shadow-xl hover:scale-105"
              >
{t('home.disasters.viewAllDisasters')}
                <ArrowRight size={20} className="ml-2" />
              </Link>
            </div>
          </div>
        </section>

        {/* Live Disaster Map Section */}
        <section className="py-24 bg-gradient-to-br from-slate-900 via-blue-900 to-indigo-900 relative overflow-hidden">
          {/* Animated Background Elements */}
          <div className="absolute inset-0">
            <div className="absolute top-1/4 left-1/4 w-96 h-96 bg-blue-500/10 rounded-full blur-3xl animate-pulse"></div>
            <div className="absolute bottom-1/4 right-1/4 w-80 h-80 bg-purple-500/10 rounded-full blur-3xl animate-pulse delay-1000"></div>
            <div className="absolute top-1/2 right-1/3 w-64 h-64 bg-indigo-500/5 rounded-full blur-2xl animate-pulse delay-500"></div>
          </div>

          <div className="relative max-w-7xl mx-auto px-6 lg:px-8">
            <div className="text-center mb-12">
              <div className="inline-flex items-center px-5 py-2 rounded-full bg-white/10 backdrop-blur-xl border border-white/20 text-sm font-semibold mb-6 text-white">
                <Globe size={16} className="mr-2" />
{t('home.map.liveGlobalMonitoring')}
              </div>
              <h2 className="text-4xl lg:text-6xl font-bold text-white mb-6 leading-tight drop-shadow-lg">
                <span className="text-transparent bg-clip-text bg-gradient-to-r from-blue-300 to-indigo-300">
{t('home.map.realTimeTracking')}
                </span>
              </h2>
              <p className="text-lg text-blue-100 max-w-3xl mx-auto leading-relaxed drop-shadow-sm">
<<<<<<< HEAD
                Monitor active disasters worldwide with our advanced mapping
                system powered by real-time data from global monitoring
                networks.
=======
{t('home.map.description')}
>>>>>>> cd7e47cf
              </p>
            </div>

            <div className="grid lg:grid-cols-2 gap-12 items-center">
              {/* Left Side - Live Map Interface */}
              <div className="relative">
                <div className="bg-white/10 backdrop-blur-xl rounded-2xl p-6 border border-white/20 shadow-xl">
                  {/* Map Header */}
                  <div className="flex items-center justify-between mb-4">
<<<<<<< HEAD
                    <h3 className="text-xl font-semibold text-white">
                      Live Disaster Map
                    </h3>
=======
                    <h3 className="text-xl font-semibold text-white">{t('home.map.liveDisasterMap')}</h3>
>>>>>>> cd7e47cf
                    <div className="flex items-center space-x-3">
                      {!disastersLoading && !disastersError && (
                        <div className="flex items-center space-x-2">
                          <div className="w-2 h-2 bg-blue-400 rounded-full animate-pulse"></div>
<<<<<<< HEAD
                          <span className="text-blue-300 text-sm font-medium">
                            Live Updates
                          </span>
=======
                          <span className="text-blue-300 text-sm font-medium">{t('home.map.liveUpdates')}</span>
>>>>>>> cd7e47cf
                        </div>
                      )}
                      {disastersLoading && (
                        <div className="flex items-center space-x-2">
                          <RefreshCw className="w-4 h-4 text-blue-400 animate-spin" />
<<<<<<< HEAD
                          <span className="text-blue-300 text-sm font-medium">
                            Loading...
                          </span>
=======
                          <span className="text-blue-300 text-sm font-medium">{t('common.loading')}</span>
>>>>>>> cd7e47cf
                        </div>
                      )}
                      {disastersError && (
                        <div className="flex items-center space-x-2">
                          <div className="w-3 h-3 bg-red-400 rounded-full"></div>
<<<<<<< HEAD
                          <span className="text-red-300 text-sm font-medium">
                            Connection Error
                          </span>
=======
                          <span className="text-red-300 text-sm font-medium">{t('common.connectionError')}</span>
>>>>>>> cd7e47cf
                        </div>
                      )}
                      <button
                        onClick={refresh}
                        className="bg-white/20 backdrop-blur-sm text-white p-2 rounded-lg hover:bg-white/30 transition-colors"
                        title={t('common.refreshData')}
                      >
                        <RefreshCw className="w-4 h-4" />
                      </button>
                    </div>
                  </div>

                  {/* Real-World Disaster Map */}
                  <div className="relative">
                    {disastersError ? (
                      <div className="bg-slate-800 rounded-2xl h-80 flex items-center justify-center">
                        <div className="text-center text-white">
                          <AlertTriangle className="w-12 h-12 mx-auto mb-4 text-red-400" />
<<<<<<< HEAD
                          <p className="text-lg font-semibold mb-2">
                            Unable to Load Map
                          </p>
                          <p className="text-sm text-gray-300 mb-4">
                            {disastersError}
                          </p>
=======
                          <h3 className="text-lg font-semibold text-white mb-2">{t('home.map.unableToLoad')}</h3>
                          <p className="text-gray-300 mb-4">{t('home.map.checkConnection')}</p>
>>>>>>> cd7e47cf
                          <button
                            onClick={refresh}
                            className="bg-blue-600 hover:bg-blue-700 px-4 py-2 rounded-lg text-sm font-medium transition-colors"
                          >
                            {t('common.tryAgain')}
                          </button>
                        </div>
                      </div>
                    ) : (
                      <div className="bg-slate-800 rounded-2xl h-80 overflow-hidden">
                        <SimpleLeafletMap
                          disasters={disasters || []}
                          className="w-full h-full rounded-2xl"
                        />
                      </div>
                    )}
                  </div>
                </div>
              </div>

              {/* Right Side - Disaster Statistics */}
              <div className="space-y-6">
                <div className="bg-white/10 backdrop-blur-xl rounded-2xl p-6 border border-white/20 shadow-xl">
                  <div className="flex items-center justify-between mb-4">
                    <h3 className="text-xl font-semibold text-white">
                      Active Disasters
                    </h3>
                    <div className="text-3xl font-bold text-white">
                      {statistics
                        ? statistics.totalActive
                        : disastersLoading
                        ? "..."
                        : "2,847"}
                    </div>
                  </div>
                  <p className="text-blue-100 text-sm">
                    Currently monitored worldwide
                  </p>
                </div>

                <div className="bg-white/10 backdrop-blur-xl rounded-2xl p-6 border border-white/20 shadow-xl">
                  <div className="flex items-center justify-between mb-4">
                    <h3 className="text-xl font-semibold text-white">
                      Critical Events
                    </h3>
                    <div className="text-3xl font-bold text-red-300">
                      {statistics
                        ? statistics.critical
                        : disastersLoading
                        ? "..."
                        : "156"}
                    </div>
                  </div>
                  <p className="text-blue-100 text-sm">
                    Requiring immediate attention
                  </p>
                </div>

                <div className="bg-white/10 backdrop-blur-xl rounded-2xl p-6 border border-white/20 shadow-xl">
                  <div className="flex items-center justify-between mb-4">
                    <h3 className="text-xl font-semibold text-white">
                      Response Teams
                    </h3>
                    <div className="text-3xl font-bold text-emerald-300">
                      {statistics
                        ? statistics.high
                        : disastersLoading
                        ? "..."
                        : "89"}
                    </div>
                  </div>
                  <p className="text-blue-100 text-sm">
                    Active response operations
                  </p>
                </div>
              </div>
            </div>
          </div>
        </section>

        {/* Features Section with Slider */}
        <section className="py-32 bg-gradient-to-br from-white via-slate-50 to-blue-50/40 relative overflow-hidden">
          {/* Background Elements */}
          <div className="absolute inset-0">
            <div className="absolute top-1/3 left-1/3 w-96 h-96 bg-blue-100/30 rounded-full blur-3xl"></div>
            <div className="absolute bottom-1/3 right-1/3 w-80 h-80 bg-indigo-100/30 rounded-full blur-3xl"></div>
          </div>

          <div className="relative max-w-7xl mx-auto px-6 lg:px-8">
            <div className="text-center mb-20">
              <h2 className="text-5xl lg:text-7xl font-black text-gray-900 mb-8 leading-tight">
<<<<<<< HEAD
                Comprehensive{" "}
                <span className="text-transparent bg-clip-text bg-gradient-to-r from-blue-600 via-indigo-600 to-purple-600">
                  Disaster Solutions
                </span>
              </h2>
              <p className="text-xl text-gray-600 max-w-4xl mx-auto leading-relaxed font-light">
                From predictive analytics to emergency response and recovery,
                our comprehensive platform delivers the intelligence and tools
                needed for effective disaster management worldwide.
=======
{t('home.features.comprehensiveTitle')} <span className="text-transparent bg-clip-text bg-gradient-to-r from-blue-600 via-indigo-600 to-purple-600">{t('home.features.disasterSolutions')}</span>
              </h2>
              <p className="text-xl text-gray-600 max-w-4xl mx-auto leading-relaxed font-light">
{t('home.features.description')}
>>>>>>> cd7e47cf
              </p>
            </div>

            {/* Features Slider */}
            <div className="relative">
              <div className="overflow-hidden">
                <div
                  className="flex transition-transform duration-500 ease-in-out"
                  style={{
                    transform: `translateX(-${currentFeatureSlide * 100}%)`,
                  }}
                >
                  {Array.from({ length: Math.ceil(features.length / 3) }).map(
                    (_, slideIndex) => (
                      <div key={slideIndex} className="w-full flex-shrink-0">
                        <div className="grid lg:grid-cols-3 gap-8">
                          {features
                            .slice(slideIndex * 3, (slideIndex + 1) * 3)
                            .map((feature, index) => (
                              <div
                                key={slideIndex * 3 + index}
                                className="group bg-white rounded-2xl overflow-hidden shadow-sm hover:shadow-lg hover:scale-[1.02] transition-all duration-300 border border-gray-100/80"
                              >
                                <div className="aspect-[4/3] overflow-hidden">
                                  <img
                                    src={feature.image}
                                    alt={feature.title}
                                    className="w-full h-full object-cover group-hover:scale-105 transition-transform duration-500"
                                  />
                                </div>
                                <div className="p-8">
                                  <div
                                    className={`inline-flex p-3 rounded-xl bg-gradient-to-br ${feature.gradient} text-white shadow-md mb-4`}
                                  >
                                    <feature.icon size={20} />
                                  </div>
                                  <h3 className="text-xl font-bold text-gray-900 mb-3">
                                    {feature.title}
                                  </h3>
                                  <p className="text-gray-600 leading-relaxed text-sm">
                                    {feature.description}
                                  </p>
                                </div>
                              </div>
                            ))}
                        </div>
                      </div>
                    )
                  )}
                </div>
              </div>

              {/* Slider Navigation */}
              <button
                onClick={prevFeatureSlide}
                className="absolute left-4 top-1/2 transform -translate-y-1/2 bg-white shadow-lg rounded-full p-3 hover:bg-gray-50 transition-colors duration-300"
              >
                <ChevronLeft size={24} className="text-gray-600" />
              </button>

              <button
                onClick={nextFeatureSlide}
                className="absolute right-4 top-1/2 transform -translate-y-1/2 bg-white shadow-lg rounded-full p-3 hover:bg-gray-50 transition-colors duration-300"
              >
                <ChevronRight size={24} className="text-gray-600" />
              </button>

              {/* Slider Indicators */}
              <div className="flex justify-center space-x-2 mt-8">
                {Array.from({ length: Math.ceil(features.length / 3) }).map(
                  (_, index) => (
                    <button
                      key={index}
                      onClick={() => setCurrentFeatureSlide(index)}
                      className={`transition-all duration-300 ${
                        index === currentFeatureSlide
                          ? "w-8 h-2 bg-blue-600 rounded-full"
                          : "w-2 h-2 bg-gray-300 rounded-full hover:bg-gray-400"
                      }`}
                    />
                  )
                )}
              </div>
            </div>
          </div>
        </section>

        {/* CTA Section */}
        <section className="py-32 bg-gradient-to-br from-slate-900 via-blue-900 to-indigo-900 relative overflow-hidden">
          {/* Background Elements */}
          <div className="absolute inset-0">
            <div className="absolute top-1/4 left-1/4 w-96 h-96 bg-blue-500/10 rounded-full blur-3xl animate-pulse"></div>
            <div className="absolute bottom-1/4 right-1/4 w-80 h-80 bg-indigo-500/10 rounded-full blur-3xl animate-pulse delay-1000"></div>
            <div className="absolute top-1/2 right-1/3 w-64 h-64 bg-purple-500/10 rounded-full blur-2xl animate-pulse delay-500"></div>
          </div>

          <div className="relative max-w-7xl mx-auto px-6 lg:px-8 text-center">
            <div className="max-w-5xl mx-auto">
              <h2 className="text-5xl lg:text-7xl font-black text-white mb-8 leading-tight drop-shadow-2xl">
{t('home.cta.title')}
              </h2>
              <p className="text-xl lg:text-2xl text-blue-100 mb-12 leading-relaxed font-light drop-shadow-lg">
<<<<<<< HEAD
                Join emergency responders and communities worldwide using our
                platform to enhance safety, optimize response times, and save
                lives through intelligent disaster management.
=======
{t('home.cta.description')}
>>>>>>> cd7e47cf
              </p>

              <div className="flex flex-col sm:flex-row gap-6 justify-center">
                <Link
                  to="/signup"
                  className="group relative bg-white text-slate-900 px-12 py-6 rounded-2xl text-xl font-bold hover:bg-gray-50 transition-all duration-300 flex items-center justify-center shadow-2xl hover:shadow-white/25 hover:scale-105 overflow-hidden"
                >
                  <div className="absolute inset-0 bg-gradient-to-r from-transparent via-blue-100/20 to-transparent translate-x-[-100%] group-hover:translate-x-[100%] transition-transform duration-700"></div>
<<<<<<< HEAD
                  <span className="relative z-10">Get Started Today</span>
                  <ArrowRight
                    size={24}
                    className="ml-3 group-hover:translate-x-1 transition-transform relative z-10"
                  />
=======
                  <span className="relative z-10">{t('home.cta.getStarted')}</span>
                  <ArrowRight size={24} className="ml-3 group-hover:translate-x-1 transition-transform relative z-10" />
>>>>>>> cd7e47cf
                </Link>
                <Link
                  to="/about"
                  className="group relative bg-white/10 backdrop-blur-2xl border border-white/30 text-white px-12 py-6 rounded-2xl text-xl font-bold hover:bg-white/20 transition-all duration-300 flex items-center justify-center shadow-2xl hover:shadow-white/10 hover:scale-105 overflow-hidden"
                >
                  <div className="absolute inset-0 bg-gradient-to-r from-transparent via-white/10 to-transparent translate-x-[-100%] group-hover:translate-x-[100%] transition-transform duration-700"></div>
                  <span className="relative z-10">{t('common.learnMore')}</span>
                </Link>
              </div>
            </div>
          </div>
        </section>
      </main>

      <Footer />

      {/* Chat Components */}
      {isAuthenticated && user?.userId && (
        <ChatWidget 
          currentUserId={user.userId}
          position="bottom-right"
        />
      )}

      {/* Scroll to top button */}
      {showScrollTop && (
        <button
          onClick={scrollToTop}
          className="fixed bottom-8 left-8 bg-blue-600 text-white p-3 rounded-full shadow-lg hover:bg-blue-700 transition-colors duration-300 z-40"
        >
          <ArrowUp size={24} className="group-hover:scale-110 transition-transform duration-300" />
        </button>
      )}
    </div>
  );
};

export default Home;<|MERGE_RESOLUTION|>--- conflicted
+++ resolved
@@ -1,22 +1,3 @@
-<<<<<<< HEAD
-import React, { useState, useEffect } from "react";
-import { Link } from "react-router-dom";
-import { useTranslation } from "react-i18next";
-import {
-  AlertTriangle,
-  CheckCircle,
-  ArrowRight,
-  Shield,
-  Play,
-  ChevronLeft,
-  ChevronRight,
-  Globe,
-  TrendingUp,
-  Heart,
-  Users,
-  Clock,
-  Zap,
-=======
 import React, { useState, useEffect } from 'react';
 import { Link } from 'react-router-dom';
 import { useTranslation } from 'react-i18next';
@@ -29,20 +10,25 @@
   Shield, 
   ChevronRight, 
   Heart, 
->>>>>>> cd7e47cf
   Activity,
   RefreshCw,
   Target,
   Calendar,
   MapIcon,
-<<<<<<< HEAD
-} from "lucide-react";
+  CheckCircle,
+  Globe,
+  Zap,
+  Play,
+  ArrowRight,
+  ArrowUp,
+  ChevronLeft
+} from 'lucide-react';
 
 // Components
-import Header from "../components/Layout/Header";
-import Footer from "../components/Layout/Footer";
-import ChatWidget from "../components/Chat/ChatWidget";
-import SimpleLeafletMap from "../components/Map/SimpleLeafletMap";
+import Header from '../components/Layout/Header';
+import Footer from '../components/Layout/Footer';
+import SimpleLeafletMap from '../components/Map/SimpleLeafletMap';
+import ChatWidget from '../components/Chat/ChatWidget';
 
 import { useDisasterData } from "../hooks/useDisasterData";
 import { useAuth } from "../hooks/useAuth";
@@ -53,49 +39,20 @@
   SeverityLevel,
 } from "../types/DisasterReport";
 import {
-=======
-  CheckCircle,
-  Globe,
-  Zap,
-  Play,
-  ArrowRight,
-  ArrowUp,
-  ChevronLeft
-} from 'lucide-react';
-
-// Components
-import Header from '../components/Layout/Header';
-import Footer from '../components/Layout/Footer';
-import SimpleLeafletMap from '../components/Map/SimpleLeafletMap';
-import ChatWidget from '../components/Chat/ChatWidget';
->>>>>>> cd7e47cf
 
   getAcceptedDisasterReports,
   getAll,
 } from "../services/disasterReportService";
 
 const Home: React.FC = () => {
-<<<<<<< HEAD
-  const [recentDisasters, setRecentDisasters] = useState<DisasterReportDto[]>(
-    []
-  );
-  const [error, setError] = useState<string | null>(null);
-  const [loading, setLoading] = useState(true);
-=======
   const { t } = useTranslation();
->>>>>>> cd7e47cf
   const [currentSlide, setCurrentSlide] = useState(0);
   const [currentFeatureSlide, setCurrentFeatureSlide] = useState(0);
   const [showScrollTop, setShowScrollTop] = useState(false);
 
   // Auth and roles
-<<<<<<< HEAD
-  const { isAuthenticated } = useAuth();
-  const { isAdmin, isCj,isOnlyUser } = useRoles();
-=======
   const { user, isAuthenticated } = useAuth();
   const { isOnlyUser } = useRoles();
->>>>>>> cd7e47cf
 
   // Real-world disaster data
   const {
@@ -116,43 +73,6 @@
   // Hero content with refined professional disaster response images
   const heroSlides = [
     {
-<<<<<<< HEAD
-      image:
-        "https://images.unsplash.com/photo-1551698618-1dfe5d97d256?ixlib=rb-4.0.3&auto=format&fit=crop&w=2070&q=80",
-      title: "Real World Emergency Response Excellence",
-      subtitle:
-        "Professional disaster management teams coordinating real-world emergency responses with AI-powered analytics and real-time data from NOAA, FEMA, and global monitoring networks",
-      stats: { value: "24/7", label: "Global Monitoring" },
-      category: "Emergency Operations",
-    },
-    {
-      image:
-        "https://images.unsplash.com/photo-1559827260-dc66d52bef19?ixlib=rb-4.0.3&auto=format&fit=crop&w=2070&q=80",
-      title: "Real World Flood Response & Recovery",
-      subtitle:
-        "Rapid flood response teams with advanced water management systems, evacuation coordination, and real-time monitoring from National Weather Service and local emergency management agencies",
-      stats: { value: "99.9%", label: "Response Rate" },
-      category: "Flood Management",
-    },
-    {
-      image:
-        "https://images.unsplash.com/photo-1574482620811-1aa16ffe3c82?ixlib=rb-4.0.3&auto=format&fit=crop&w=2072&q=80",
-      title: "Real World Wildfire Management",
-      subtitle:
-        "Professional firefighting teams with AI-powered wildfire detection, suppression coordination systems, and real-time satellite monitoring for immediate response deployment",
-      stats: { value: "15M+", label: "Acres Protected" },
-      category: "Fire Suppression",
-    },
-    {
-      image:
-        "https://images.unsplash.com/photo-1504608524841-42fe6f032b4b?ixlib=rb-4.0.3&auto=format&fit=crop&w=2070&q=80",
-      title: "Real World Storm Tracking & Alerts",
-      subtitle:
-        "Advanced meteorological monitoring teams working with National Hurricane Center for real-world hurricane tracking, storm preparedness, and community evacuation coordination",
-      stats: { value: "2.4M", label: "Lives Protected" },
-      category: "Weather Monitoring",
-    },
-=======
       image: 'https://images.unsplash.com/photo-1551698618-1dfe5d97d256?ixlib=rb-4.0.3&auto=format&fit=crop&w=2070&q=80',
       title: t('home.heroSlides.emergencyResponse.title'),
       subtitle: t('home.heroSlides.emergencyResponse.subtitle'),
@@ -180,61 +100,12 @@
       stats: { value: '2.4M', label: t('home.heroSlides.stormTracking.statsLabel') },
       category: t('home.heroSlides.stormTracking.category')
     }
->>>>>>> cd7e47cf
   ];
 
   // Beautiful disaster statistics with enhanced design
   const stats = [
     {
       icon: AlertTriangle,
-<<<<<<< HEAD
-      value: statistics
-        ? statistics.totalActive.toLocaleString()
-        : disastersLoading
-        ? "..."
-        : "2,847",
-      label: "Active Incidents",
-      description: "Real-time monitoring",
-      color: "from-red-500 to-red-600",
-      bgColor: "from-red-50 to-red-100",
-      iconColor: "text-red-600",
-    },
-    {
-      icon: Heart,
-      value: statistics
-        ? statistics.critical.toLocaleString()
-        : disastersLoading
-        ? "..."
-        : "156",
-      label: "Critical Events",
-      description: "Urgent situations",
-      color: "from-purple-500 to-purple-600",
-      bgColor: "from-purple-50 to-purple-100",
-      iconColor: "text-purple-600",
-    },
-    {
-      icon: CheckCircle,
-      value: statistics
-        ? statistics.high.toLocaleString()
-        : disastersLoading
-        ? "..."
-        : "89",
-      label: "Resolved Today",
-      description: "Successful responses",
-      color: "from-emerald-500 to-emerald-600",
-      bgColor: "from-emerald-50 to-emerald-100",
-      iconColor: "text-emerald-600",
-    },
-    {
-      icon: Globe,
-      value: "24/7",
-      label: "Global Coverage",
-      description: "Always monitoring",
-      color: "from-blue-500 to-blue-600",
-      bgColor: "from-blue-50 to-blue-100",
-      iconColor: "text-blue-600",
-    },
-=======
       value: statistics ? statistics.totalActive.toLocaleString() : (disastersLoading ? "..." : "2,847"),
       label: t('home.stats.activeDisasters'),
       description: t('home.stats.realTimeIncidents'),
@@ -269,66 +140,12 @@
       bgColor: 'from-blue-50 to-blue-100',
       iconColor: 'text-blue-600'
     }
->>>>>>> cd7e47cf
   ];
 
   // Clean, modern disaster management features
   const features = [
     {
       icon: Shield,
-<<<<<<< HEAD
-      title: "Emergency Preparedness",
-      description:
-        "AI-powered risk assessment and comprehensive emergency planning resources for maximum protection.",
-      image:
-        "https://images.unsplash.com/photo-1582213782179-e0d53f98f2ca?ixlib=rb-4.0.3&auto=format&fit=crop&w=800&q=80",
-      gradient: "from-blue-600 to-blue-700",
-    },
-    {
-      icon: Users,
-      title: "Community Response Network",
-      description:
-        "Connected emergency responders and community support networks sharing real-time insights.",
-      image:
-        "https://images.unsplash.com/photo-1582213782179-e0d53f98f2ca?ixlib=rb-4.0.3&auto=format&fit=crop&w=800&q=80",
-      gradient: "from-emerald-600 to-teal-600",
-    },
-    {
-      icon: Zap,
-      title: "Real World Instant Alert System",
-      description:
-        "Lightning-fast emergency notifications for real-world disasters: earthquake early warnings, wildfire evacuation alerts, flood warnings, and severe weather notifications with predictive analytics for proactive safety measures.",
-      image:
-        "https://images.unsplash.com/photo-1551698618-1dfe5d97d256?ixlib=rb-4.0.3&auto=format&fit=crop&w=800&q=80",
-      gradient: "from-purple-600 to-indigo-600",
-    },
-    {
-      icon: MapPin,
-      title: "Real-Time Mapping",
-      description:
-        "Advanced GIS mapping with live disaster tracking and resource allocation optimization.",
-      image:
-        "https://images.unsplash.com/photo-1504608524841-42fe6f032b4b?ixlib=rb-4.0.3&auto=format&fit=crop&w=800&q=80",
-      gradient: "from-orange-600 to-red-600",
-    },
-    {
-      icon: Activity,
-      title: "Recovery Analytics",
-      description:
-        "Data-driven recovery planning with progress tracking and resource optimization tools.",
-      image:
-        "https://images.unsplash.com/photo-1559827260-dc66d52bef19?ixlib=rb-4.0.3&auto=format&fit=crop&w=800&q=80",
-      gradient: "from-cyan-600 to-blue-600",
-    },
-    {
-      icon: Target,
-      title: "Precision Response",
-      description:
-        "Targeted emergency response coordination with AI-powered resource deployment strategies.",
-      image:
-        "https://images.unsplash.com/photo-1574482620811-1aa16ffe3c82?ixlib=rb-4.0.3&auto=format&fit=crop&w=800&q=80",
-      gradient: "from-indigo-600 to-purple-600",
-=======
       title: t('home.features.realTimeReporting.title'),
       description: t('home.features.realTimeReporting.description'),
       image: 'https://images.unsplash.com/photo-1582213782179-e0d53f98f2ca?ixlib=rb-4.0.3&auto=format&fit=crop&w=800&q=80',
@@ -402,8 +219,17 @@
       status: 'Monitoring',
       image: 'https://images.unsplash.com/photo-1559827260-dc66d52bef19?ixlib=rb-4.0.3&auto=format&fit=crop&w=800&q=80',
       verified: true
->>>>>>> cd7e47cf
-    },
+    },
+    {
+      id: 4,
+      title: 'Hurricane Category 3',
+      location: 'Gulf of Mexico',
+      severity: 'Critical',
+      time: '8 hours ago',
+      status: 'Tracking',
+      image: 'https://images.unsplash.com/photo-1504608524841-42fe6f032b4b?ixlib=rb-4.0.3&auto=format&fit=crop&w=800&q=80',
+      verified: true
+    }
   ];
   
   // Auto-advance hero slider
@@ -552,28 +378,13 @@
                   <div className="inline-flex items-center px-4 py-2 rounded-full bg-white/10 backdrop-blur-xl border border-white/20 text-xs font-medium mb-6 hover:bg-white/15 transition-all duration-300 shadow-lg">
                     <div className="w-2 h-2 bg-emerald-400 rounded-full mr-2 animate-pulse shadow-sm"></div>
                     <Globe size={14} className="mr-2 text-cyan-300" />
-<<<<<<< HEAD
-                    <span className="text-white/95 font-semibold uppercase tracking-wide">
-                      Live Monitoring
-                    </span>
-=======
                     <span className="text-white/95 font-semibold uppercase tracking-wide">{t('home.hero.trustBadge')}</span>
->>>>>>> cd7e47cf
                   </div>
 
                   {/* Main Heading - Beautiful & Clean */}
                   <h1 className="text-4xl lg:text-5xl xl:text-6xl font-bold leading-tight mb-6 tracking-tight">
-<<<<<<< HEAD
-                    <span className="block text-white mb-1 drop-shadow-lg">
-                      Disaster
-                    </span>
-                    <span className="block text-white mb-1 drop-shadow-lg">
-                      Response
-                    </span>
-=======
                     <span className="block text-white mb-1 drop-shadow-lg">{t('home.hero.title')}</span>
                     <span className="block text-white mb-1 drop-shadow-lg">{t('home.hero.subtitle')}</span>
->>>>>>> cd7e47cf
                     <span className="block text-transparent bg-clip-text bg-gradient-to-r from-cyan-400 via-blue-400 to-indigo-400 drop-shadow-lg">
                       {t('home.hero.subtitle')}
                     </span>
@@ -581,13 +392,7 @@
 
                   {/* Beautiful Description */}
                   <p className="text-base lg:text-lg text-white/90 mb-8 leading-relaxed max-w-xl font-light drop-shadow-sm">
-<<<<<<< HEAD
-                    Advanced emergency management platform powered by AI and
-                    real-time disaster data. Connecting communities, responders,
-                    and resources for intelligent safety solutions.
-=======
                     {t('home.hero.description')}
->>>>>>> cd7e47cf
                   </p>
 
                   {/* Beautiful Action Buttons */}
@@ -598,16 +403,8 @@
                         className="group bg-gradient-to-r from-red-600 to-red-700 text-white px-8 py-4 rounded-xl text-sm font-semibold hover:from-red-700 hover:to-red-800 transition-all duration-300 flex items-center justify-center shadow-lg hover:shadow-xl hover:scale-105"
                       >
                         <AlertTriangle size={18} className="mr-2" />
-<<<<<<< HEAD
-                        Report Emergency
-                        <ArrowRight
-                          size={18}
-                          className="ml-2 group-hover:translate-x-1 transition-transform"
-                        />
-=======
                         {t('home.hero.reportEmergency')}
                         <ArrowRight size={18} className="ml-2 group-hover:translate-x-1 transition-transform" />
->>>>>>> cd7e47cf
                       </Link>
                     ) : (
                       <Link
@@ -615,16 +412,8 @@
                         className="group bg-gradient-to-r from-blue-600 to-indigo-600 text-white px-8 py-4 rounded-xl text-sm font-semibold hover:from-blue-700 hover:to-indigo-700 transition-all duration-300 flex items-center justify-center shadow-lg hover:shadow-xl hover:scale-105"
                       >
                         <Heart size={18} className="mr-2" />
-<<<<<<< HEAD
-                        View Reports
-                        <ArrowRight
-                          size={18}
-                          className="ml-2 group-hover:translate-x-1 transition-transform"
-                        />
-=======
                         {t('navigation.reports')}
                         <ArrowRight size={18} className="ml-2 group-hover:translate-x-1 transition-transform" />
->>>>>>> cd7e47cf
                       </Link>
                     )}
 
@@ -652,13 +441,7 @@
                       <div className="p-1.5 rounded-full bg-blue-500/20 group-hover:bg-blue-500/30 transition-colors">
                         <Users className="text-blue-300" size={16} />
                       </div>
-<<<<<<< HEAD
-                      <span className="font-medium">
-                        Global Response Network
-                      </span>
-=======
                       <span className="font-medium">{t('home.hero.globalNetwork')}</span>
->>>>>>> cd7e47cf
                     </div>
                   </div>
                 </div>
@@ -745,22 +528,10 @@
 {t('home.stats.realTimeIntelligence')}
               </div>
               <h2 className="text-5xl lg:text-7xl font-black text-gray-900 mb-8 leading-tight">
-<<<<<<< HEAD
-                Saving Lives Through{" "}
-                <span className="text-transparent bg-clip-text bg-gradient-to-r from-blue-600 via-indigo-600 to-purple-600">
-                  Smart Technology
-                </span>
-              </h2>
-              <p className="text-xl text-gray-600 max-w-4xl mx-auto leading-relaxed font-light">
-                Our advanced platform processes millions of data points daily to
-                deliver predictive insights and real-time monitoring for faster,
-                more effective disaster response.
-=======
 {t('home.stats.savingLives')} <span className="text-transparent bg-clip-text bg-gradient-to-r from-blue-600 via-indigo-600 to-purple-600">{t('home.stats.smartTechnology')}</span>
               </h2>
               <p className="text-xl text-gray-600 max-w-4xl mx-auto leading-relaxed font-light">
 {t('home.stats.platformDescription')}
->>>>>>> cd7e47cf
               </p>
             </div>
 
@@ -807,43 +578,6 @@
 {t('home.disasters.recentVerified')}
               </div>
               <h2 className="text-5xl lg:text-7xl font-black text-gray-900 mb-8 leading-tight">
-<<<<<<< HEAD
-                Latest{" "}
-                <span className="text-transparent bg-clip-text bg-gradient-to-r from-red-600 via-orange-600 to-red-700">
-                  Emergency Updates
-                </span>
-              </h2>
-              <p className="text-xl text-gray-600 max-w-4xl mx-auto leading-relaxed font-light">
-                Stay informed with real-time updates on verified disasters and
-                emergency situations from our global monitoring network with
-                instant verification and response coordination.
-              </p>
-            </div>
-
-            {loading && <p>Loading...</p>}
-            {error && <p className="text-rd-500">{error}</p>}
-            {!loading && !error && (
-              <div className="grid grid-cols-1 md:grid-cols-2 lg:grid-cols-4 gap-6">
-                {recentDisasters.map((disaster) => (
-                  <div
-                    key={disaster.id}
-                    className="group bg-white rounded-2xl overflow-hidden shadow-sm hover:shadow-lg hover:scale-[1.02] transition-all duration-300 border border-gray-100/80"
-                  >
-                    <div className="aspect-[4/3] overflow-hidden relative">
-                      <img
-                        src={disaster.photoUrls?.[0] || "/placeholder.jpg"}
-                        alt={disaster.title || "Disaster Photo"}
-                        className="w-full h-full object-cover group-hover:scale-105 transition-transform duration-500"
-                      />
-                      <div className="absolute top-3 right-3">
-                        <span
-                          className={`px-3 py-1 rounded-full text-xs font-semibold border ${getSeverityColor(
-                            disaster.severity
-                          )}`}
-                        >
-                          {disaster.severity}
-                        </span>
-=======
 {t('home.disasters.latest')} <span className="text-transparent bg-clip-text bg-gradient-to-r from-red-600 via-orange-600 to-red-700">{t('home.disasters.emergencyUpdates')}</span>
               </h2>
               <p className="text-xl text-gray-600 max-w-4xl mx-auto leading-relaxed font-light">
@@ -874,56 +608,29 @@
                           <CheckCircle size={12} className="mr-1" />
 {t('common.verified')}
                         </div>
->>>>>>> cd7e47cf
                       </div>
-                      {disaster.status && (
-                        <div className="absolute top-3 left-3">
-                          <div className="bg-green-600 text-white px-2 py-1 rounded-full text-xs font-semibold flex items-center">
-                            <CheckCircle size={12} className="mr-1" />
-                            Verified
-                          </div>
-                        </div>
-                      )}
-                    </div>
-<<<<<<< HEAD
-                    <div className="p-6">
-                      <h3 className="text-lg font-bold text-gray-900 mb-2">
-                        {disaster.title}
-                      </h3>
-                      {/* <div className="flex items-center text-gray-600 text-sm mb-2">
-                        <MapIcon size={14} className="mr-1" />
-                        {disaster.location.address}
-                      </div> */}
-                      <div className="flex items-center text-gray-600 text-sm mb-3">
-                        <Calendar size={14} className="mr-1" />
-                        {disaster.timestamp}
-                      </div>
-                      <div className="flex items-center justify-between">
-                        <span className="text-sm font-medium text-blue-600">
-                          {disaster.description}
-                        </span>
-
-                        <button className="text-blue-600 hover:text-blue-700 text-sm font-medium">
-                          <Link
-                            to={`/reports/${disaster.id}`}
-                            className="text-blue-600"
-                          >
-                            View Details →
-                          </Link>
-                        </button>
-                      </div>
-=======
+                    )}
+                  </div>
+                  <div className="p-6">
+                    <h3 className="text-lg font-bold text-gray-900 mb-2">{disaster.title}</h3>
+                    <div className="flex items-center text-gray-600 text-sm mb-2">
+                      <MapIcon size={14} className="mr-1" />
+                      {disaster.location}
+                    </div>
+                    <div className="flex items-center text-gray-600 text-sm mb-3">
+                      <Calendar size={14} className="mr-1" />
+                      {disaster.time}
+                    </div>
                     <div className="flex items-center justify-between">
                       <span className="text-sm font-medium text-blue-600">{disaster.status}</span>
                       <button className="text-blue-600 hover:text-blue-700 text-sm font-medium">
 {t('home.disasters.viewDetails')} →
                       </button>
->>>>>>> cd7e47cf
-                    </div>
-                  </div>
-                ))}
-              </div>
-            )}
+                    </div>
+                  </div>
+                </div>
+              ))}
+            </div>
 
             <div className="text-center mt-12">
               <Link
@@ -958,13 +665,7 @@
                 </span>
               </h2>
               <p className="text-lg text-blue-100 max-w-3xl mx-auto leading-relaxed drop-shadow-sm">
-<<<<<<< HEAD
-                Monitor active disasters worldwide with our advanced mapping
-                system powered by real-time data from global monitoring
-                networks.
-=======
 {t('home.map.description')}
->>>>>>> cd7e47cf
               </p>
             </div>
 
@@ -974,48 +675,24 @@
                 <div className="bg-white/10 backdrop-blur-xl rounded-2xl p-6 border border-white/20 shadow-xl">
                   {/* Map Header */}
                   <div className="flex items-center justify-between mb-4">
-<<<<<<< HEAD
-                    <h3 className="text-xl font-semibold text-white">
-                      Live Disaster Map
-                    </h3>
-=======
                     <h3 className="text-xl font-semibold text-white">{t('home.map.liveDisasterMap')}</h3>
->>>>>>> cd7e47cf
                     <div className="flex items-center space-x-3">
                       {!disastersLoading && !disastersError && (
                         <div className="flex items-center space-x-2">
                           <div className="w-2 h-2 bg-blue-400 rounded-full animate-pulse"></div>
-<<<<<<< HEAD
-                          <span className="text-blue-300 text-sm font-medium">
-                            Live Updates
-                          </span>
-=======
                           <span className="text-blue-300 text-sm font-medium">{t('home.map.liveUpdates')}</span>
->>>>>>> cd7e47cf
                         </div>
                       )}
                       {disastersLoading && (
                         <div className="flex items-center space-x-2">
                           <RefreshCw className="w-4 h-4 text-blue-400 animate-spin" />
-<<<<<<< HEAD
-                          <span className="text-blue-300 text-sm font-medium">
-                            Loading...
-                          </span>
-=======
                           <span className="text-blue-300 text-sm font-medium">{t('common.loading')}</span>
->>>>>>> cd7e47cf
                         </div>
                       )}
                       {disastersError && (
                         <div className="flex items-center space-x-2">
                           <div className="w-3 h-3 bg-red-400 rounded-full"></div>
-<<<<<<< HEAD
-                          <span className="text-red-300 text-sm font-medium">
-                            Connection Error
-                          </span>
-=======
                           <span className="text-red-300 text-sm font-medium">{t('common.connectionError')}</span>
->>>>>>> cd7e47cf
                         </div>
                       )}
                       <button
@@ -1034,17 +711,8 @@
                       <div className="bg-slate-800 rounded-2xl h-80 flex items-center justify-center">
                         <div className="text-center text-white">
                           <AlertTriangle className="w-12 h-12 mx-auto mb-4 text-red-400" />
-<<<<<<< HEAD
-                          <p className="text-lg font-semibold mb-2">
-                            Unable to Load Map
-                          </p>
-                          <p className="text-sm text-gray-300 mb-4">
-                            {disastersError}
-                          </p>
-=======
                           <h3 className="text-lg font-semibold text-white mb-2">{t('home.map.unableToLoad')}</h3>
                           <p className="text-gray-300 mb-4">{t('home.map.checkConnection')}</p>
->>>>>>> cd7e47cf
                           <button
                             onClick={refresh}
                             className="bg-blue-600 hover:bg-blue-700 px-4 py-2 rounded-lg text-sm font-medium transition-colors"
@@ -1136,22 +804,10 @@
           <div className="relative max-w-7xl mx-auto px-6 lg:px-8">
             <div className="text-center mb-20">
               <h2 className="text-5xl lg:text-7xl font-black text-gray-900 mb-8 leading-tight">
-<<<<<<< HEAD
-                Comprehensive{" "}
-                <span className="text-transparent bg-clip-text bg-gradient-to-r from-blue-600 via-indigo-600 to-purple-600">
-                  Disaster Solutions
-                </span>
-              </h2>
-              <p className="text-xl text-gray-600 max-w-4xl mx-auto leading-relaxed font-light">
-                From predictive analytics to emergency response and recovery,
-                our comprehensive platform delivers the intelligence and tools
-                needed for effective disaster management worldwide.
-=======
 {t('home.features.comprehensiveTitle')} <span className="text-transparent bg-clip-text bg-gradient-to-r from-blue-600 via-indigo-600 to-purple-600">{t('home.features.disasterSolutions')}</span>
               </h2>
               <p className="text-xl text-gray-600 max-w-4xl mx-auto leading-relaxed font-light">
 {t('home.features.description')}
->>>>>>> cd7e47cf
               </p>
             </div>
 
@@ -1254,13 +910,7 @@
 {t('home.cta.title')}
               </h2>
               <p className="text-xl lg:text-2xl text-blue-100 mb-12 leading-relaxed font-light drop-shadow-lg">
-<<<<<<< HEAD
-                Join emergency responders and communities worldwide using our
-                platform to enhance safety, optimize response times, and save
-                lives through intelligent disaster management.
-=======
 {t('home.cta.description')}
->>>>>>> cd7e47cf
               </p>
 
               <div className="flex flex-col sm:flex-row gap-6 justify-center">
@@ -1269,16 +919,8 @@
                   className="group relative bg-white text-slate-900 px-12 py-6 rounded-2xl text-xl font-bold hover:bg-gray-50 transition-all duration-300 flex items-center justify-center shadow-2xl hover:shadow-white/25 hover:scale-105 overflow-hidden"
                 >
                   <div className="absolute inset-0 bg-gradient-to-r from-transparent via-blue-100/20 to-transparent translate-x-[-100%] group-hover:translate-x-[100%] transition-transform duration-700"></div>
-<<<<<<< HEAD
-                  <span className="relative z-10">Get Started Today</span>
-                  <ArrowRight
-                    size={24}
-                    className="ml-3 group-hover:translate-x-1 transition-transform relative z-10"
-                  />
-=======
                   <span className="relative z-10">{t('home.cta.getStarted')}</span>
                   <ArrowRight size={24} className="ml-3 group-hover:translate-x-1 transition-transform relative z-10" />
->>>>>>> cd7e47cf
                 </Link>
                 <Link
                   to="/about"
