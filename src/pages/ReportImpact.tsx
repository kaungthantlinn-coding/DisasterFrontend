<<<<<<< HEAD
import React, { useState, useEffect, useMemo, useCallback } from 'react';
import { Routes, Route, Link, useLocation, useNavigate } from 'react-router-dom';
import { useQuery, useQueryClient } from '@tanstack/react-query';
import {
  Users,
  FileText,
  BarChart3,
  Settings,
  Shield,
  AlertTriangle,
  CheckCircle,
  Clock,
  TrendingUp,
  Activity,
  Globe,
  UserCheck,
  Database,
  Bell,
  Loader2,
  Home,
  Search,
  Menu,
  X,
  LogOut,
  ChevronRight,
  Sparkles,
  Zap,
  Star,
  RefreshCw,
  Download,
  Maximize2,
  Minimize2,
  Calendar,
  Wifi,
  WifiOff,
  History,
  Building2
} from 'lucide-react';
import { useAuth } from '../hooks/useAuth';
import { userManagementApi } from '../apis/userManagement';
import { ReportsAPI } from '../apis/reports';

// Import admin pages
import UserManagement from './admin/UserManagement';
import Analytics from './admin/Analytics';
import SystemSettings from './admin/systemsettings';
import ReportManagement from './admin/ReportManagement';
import AuditLogsPage from './admin/AuditLogsPage';
import AdminDashboard from '../components/AdminDashboard';
import AdminSupportRequestManagement from './admin/AdminSupportRequestManagement';
import OrganizationManagement from './admin/OrganizationManagement';

// Error Boundary Component
class ErrorBoundary extends React.Component<
  { children: React.ReactNode },
  { hasError: boolean; error?: Error }
> {
  constructor(props: { children: React.ReactNode }) {
    super(props);
    this.state = { hasError: false };
  }

  static getDerivedStateFromError(error: Error) {
    return { hasError: true, error };
  }

  componentDidCatch(error: Error, errorInfo: React.ErrorInfo) {
    console.error('Admin Panel Error:', error, errorInfo);
  }

  render() {
    if (this.state.hasError) {
      return (
        <div className="min-h-screen bg-gray-50 flex items-center justify-center p-4">
          <div className="bg-white rounded-lg shadow-lg p-8 max-w-md w-full text-center">
            <AlertTriangle className="w-16 h-16 text-red-500 mx-auto mb-4" />
            <h2 className="text-xl font-bold text-gray-900 mb-2">Something went wrong</h2>
            <p className="text-gray-600 mb-4">
              The admin panel encountered an unexpected error. Please refresh the page or contact support.
            </p>
            <button
              onClick={() => window.location.reload()}
              className="bg-blue-600 text-white px-4 py-2 rounded-lg hover:bg-blue-700 transition-colors"
            >
              Refresh Page
            </button>
          </div>
        </div>
      );
    }

    return this.props.children;
  }
}



interface AdminStatCardProps {
  icon: React.ReactNode;
  title: string;
  value: string | number;
  change?: string;
  changeType?: 'increase' | 'decrease' | 'neutral';
  bgGradient: string;
  iconBg: string;
  onClick?: () => void;
  isLoading?: boolean;
}

interface QuickActionProps {
  icon: React.ReactNode;
  title: string;
  description: string;
  link: string;
  color: string;
}

const AdminStatCard: React.FC<AdminStatCardProps> = ({
  icon,
  title,
  value,
  change,
  changeType = 'neutral',
  bgGradient,
  onClick,
  isLoading = false
}) => {
  const [isHovered, setIsHovered] = useState(false);

  const getChangeColor = () => {
    switch (changeType) {
      case 'increase': return 'text-emerald-400';
      case 'decrease': return 'text-red-400';
      default: return 'text-gray-400';
    }
  };

  const getChangeIcon = () => {
    switch (changeType) {
      case 'increase': return <TrendingUp className="w-3 h-3" />;
      case 'decrease': return <TrendingUp className="w-3 h-3 rotate-180" />;
      default: return <Activity className="w-3 h-3" />;
    }
  };

  return (
    <div 
      className={`group relative overflow-hidden rounded-3xl ${bgGradient} p-6 text-white shadow-xl hover:shadow-2xl transition-all duration-500 transform hover:-translate-y-2 hover:scale-105 ${onClick ? 'cursor-pointer' : ''} border border-white/20`}
      onClick={onClick}
      onMouseEnter={() => setIsHovered(true)}
      onMouseLeave={() => setIsHovered(false)}
    >
      {/* Animated background elements */}
      <div className="absolute inset-0 bg-gradient-to-br from-white/10 via-transparent to-transparent opacity-0 group-hover:opacity-100 transition-opacity duration-500"></div>
      <div className="absolute top-0 right-0 w-40 h-40 bg-white/5 rounded-full -translate-y-20 translate-x-20 group-hover:scale-150 transition-transform duration-700"></div>
      <div className="absolute bottom-0 left-0 w-32 h-32 bg-white/5 rounded-full translate-y-16 -translate-x-16 group-hover:scale-125 transition-transform duration-700"></div>
      
      {/* Sparkle effects */}
      <div className={`absolute top-4 right-4 transition-all duration-500 ${isHovered ? 'opacity-100 scale-100' : 'opacity-0 scale-50'}`}>
        <Sparkles className="w-4 h-4 text-white/60" />
      </div>
      
      <div className="relative z-10">
        <div className="flex items-center justify-between">
          <div className="flex-1">
            <p className="text-white/70 text-sm font-medium mb-3 tracking-wide uppercase">{title}</p>
            {isLoading ? (
              <div className="flex items-center space-x-2 mb-2">
                <Loader2 className="w-6 h-6 animate-spin text-white/60" />
                <span className="text-2xl font-black text-white/60">Loading...</span>
              </div>
            ) : (
              <p className="text-4xl font-black mb-2 tracking-tight">{value}</p>
            )}
            {change && !isLoading && (
              <div className={`flex items-center space-x-1 text-sm ${getChangeColor()}`}>
                {getChangeIcon()}
                <span className="font-medium">{change}</span>
              </div>
            )}
          </div>
          <div className={`p-4 rounded-2xl bg-white/20 backdrop-blur-md border border-white/30 group-hover:bg-white/30 group-hover:scale-110 transition-all duration-300`}>
            <div className="group-hover:rotate-12 transition-transform duration-300">
              {icon}
            </div>
          </div>
        </div>
      </div>
    </div>
  );
};

const QuickActionCard: React.FC<QuickActionProps> = ({ icon, title, description, link, color }) => {
  const [isHovered, setIsHovered] = useState(false);

  return (
    <Link 
      to={link}
      className="group relative bg-white/80 backdrop-blur-sm rounded-2xl border border-gray-200/50 p-6 hover:shadow-2xl transition-all duration-500 hover:border-blue-300/50 hover:-translate-y-1 hover:bg-white overflow-hidden"
      onMouseEnter={() => setIsHovered(true)}
      onMouseLeave={() => setIsHovered(false)}
    >
      {/* Animated background gradient */}
      <div className="absolute inset-0 bg-gradient-to-br from-blue-50/50 via-transparent to-purple-50/50 opacity-0 group-hover:opacity-100 transition-opacity duration-500"></div>
      
      {/* Floating particles effect */}
      <div className={`absolute top-2 right-2 transition-all duration-700 ${isHovered ? 'opacity-100 translate-x-0' : 'opacity-0 translate-x-4'}`}>
        <Star className="w-3 h-3 text-yellow-400" />
      </div>
      <div className={`absolute bottom-2 left-2 transition-all duration-700 delay-100 ${isHovered ? 'opacity-100 translate-y-0' : 'opacity-0 translate-y-4'}`}>
        <Zap className="w-3 h-3 text-blue-400" />
      </div>
      
      <div className="relative z-10">
        <div className="flex items-start space-x-4">
          <div className={`p-4 rounded-2xl ${color} group-hover:scale-110 group-hover:rotate-3 transition-all duration-500 shadow-lg group-hover:shadow-xl`}>
            <div className="group-hover:scale-110 transition-transform duration-300">
              {icon}
            </div>
          </div>
          <div className="flex-1">
            <h3 className="font-bold text-gray-900 mb-2 group-hover:text-blue-600 transition-colors duration-300 text-lg">{title}</h3>
            <p className="text-sm text-gray-600 group-hover:text-gray-700 transition-colors duration-300 leading-relaxed">{description}</p>
            
            {/* Animated arrow */}
            <div className="mt-3 flex items-center text-blue-600 opacity-0 group-hover:opacity-100 transition-all duration-300 transform translate-x-0 group-hover:translate-x-1">
              <span className="text-sm font-medium mr-1">Explore</span>
              <ChevronRight className="w-4 h-4" />
            </div>
          </div>
        </div>
      </div>
    </Link>
  );
};

const AdminPanel: React.FC = () => {
  const { user, logout } = useAuth();
  const location = useLocation();
  const navigate = useNavigate();
  const queryClient = useQueryClient();
  
  // Enhanced state management
  const [timeRange, setTimeRange] = useState('7d');
  const [sidebarOpen, setSidebarOpen] = useState(false);
  const [currentTime, setCurrentTime] = useState(new Date());
  const [isOnline, setIsOnline] = useState(navigator.onLine);
  const [searchQuery, setSearchQuery] = useState('');
  const [isFullscreen, setIsFullscreen] = useState(false);
  const [refreshing, setRefreshing] = useState(false);
  const [notifications, setNotifications] = useState<Array<{
    id: string;
    type: 'success' | 'error' | 'warning' | 'info';
    message: string;
    timestamp: Date;
  }>>([]);

  // Update time every minute - optimized
  useEffect(() => {
    const timer = setInterval(() => setCurrentTime(new Date()), 60000);
    return () => clearInterval(timer);
  }, []);

  // Network status monitoring
  useEffect(() => {
    const handleOnline = () => setIsOnline(true);
    const handleOffline = () => setIsOnline(false);
    
    window.addEventListener('online', handleOnline);
    window.addEventListener('offline', handleOffline);
    
    return () => {
      window.removeEventListener('online', handleOnline);
      window.removeEventListener('offline', handleOffline);
    };
  }, []);

  // Notification system - optimized to prevent memory leaks
  const addNotification = useCallback((type: 'success' | 'error' | 'warning' | 'info', message: string) => {
    const id = Date.now().toString();
    setNotifications(prev => {
      // Limit notifications to prevent memory issues
      const newNotifications = [...prev, { id, type, message, timestamp: new Date() }];
      return newNotifications.slice(-5); // Keep only last 5 notifications
    });
    
    // Auto-remove after 5 seconds with cleanup
    const timeoutId = setTimeout(() => {
      setNotifications(prev => prev.filter(n => n.id !== id));
    }, 5000);
    
    // Store timeout ID for cleanup
    return () => clearTimeout(timeoutId);
  }, []);

  // Manual refresh functionality
  const handleRefresh = useCallback(async () => {
    setRefreshing(true);
    try {
      await queryClient.invalidateQueries();
      addNotification('success', 'Data refreshed successfully');
    } catch (error) {
      addNotification('error', 'Failed to refresh data');
    } finally {
      setTimeout(() => setRefreshing(false), 1000);
    }
  }, [queryClient, addNotification]);

  // Fullscreen toggle
  const toggleFullscreen = useCallback(() => {
    if (!document.fullscreenElement) {
      document.documentElement.requestFullscreen();
      setIsFullscreen(true);
    } else {
      document.exitFullscreen();
      setIsFullscreen(false);
    }
  }, []);

  // Keyboard shortcuts
  useEffect(() => {
    const handleKeyDown = (e: KeyboardEvent) => {
      if (e.ctrlKey || e.metaKey) {
        switch (e.key) {
          case 'r':
            e.preventDefault();
            handleRefresh();
            break;
          case 'k':
            e.preventDefault();
            document.querySelector<HTMLInputElement>('input[placeholder="Search..."]')?.focus();
            break;
          case 'b':
            e.preventDefault();
            setSidebarOpen(prev => !prev);
            break;
        }
      }
      if (e.key === 'Escape') {
        setSidebarOpen(false);
      }
    };

    window.addEventListener('keydown', handleKeyDown);
    return () => window.removeEventListener('keydown', handleKeyDown);
  }, [handleRefresh]);

  // Check if we're on the main admin panel page
  const isMainPanel = location.pathname === '/admin' || location.pathname === '/admin/';

  // Navigation items with CMS functionality
  const navItems = [
    {
      title: 'Dashboard',
      href: '/admin',
      icon: <Home className="w-5 h-5" />,
      active: isMainPanel
    },
    {
      title: 'User Management',
      href: '/admin/users',
      icon: <Users className="w-5 h-5" />,
      active: location.pathname.includes('/admin/users')
    },
    {
      title: 'Organization Management',
      href: '/admin/organizations',
      icon: <Building2 className="w-5 h-5" />,
      active: location.pathname.includes('/admin/organizations')
    },
    {
      title: 'Report Management',
      href: '/admin/reports',
      icon: <FileText className="w-5 h-5" />,
      active: location.pathname.includes('/admin/reports')
    },
    {
      title: 'Support Request Management',
      href: '/admin/support-requests',
      icon: <Shield className="w-5 h-5" />,
      active: location.pathname.includes('/admin/support-requests')
    },
    {
      title: 'Audit Logs',
      href: '/admin/audit-logs',
      icon: <History className="w-5 h-5" />,
      active: location.pathname.includes('/admin/audit-logs')
    },
    {
      title: 'Analytics',
      href: '/admin/analytics',
      icon: <BarChart3 className="w-5 h-5" />,
      active: location.pathname.includes('/admin/analytics')
    },
    {
      title: 'Settings',
      href: '/admin/settings',
      icon: <Settings className="w-5 h-5" />,
      active: location.pathname.includes('/admin/settings')
    }
  ];

  // Debug logging
  console.log('Total navItems:', navItems.length);
  console.log('System items (slice 4):', navItems.slice(4));
  console.log('System items length:', navItems.slice(4).length);

  const handleLogout = () => {
    logout();
    window.location.href = '/login';
  };

  // Enhanced data fetching with better error handling
  const {
    data: userStats,
    isLoading: isLoadingUserStats,
    error: userStatsError,
    isRefetching: isRefetchingUserStats
  } = useQuery({
    queryKey: ['adminDashboardStats', timeRange],
    queryFn: () => userManagementApi.getDashboardStats(),
    staleTime: 2 * 60 * 1000, // 2 minutes
    retry: (failureCount, error: any) => {
      if (error?.response?.status === 401) return false;
      return failureCount < 3;
    },
    refetchInterval: isOnline ? 10 * 60 * 1000 : false, // Reduced frequency - 10 minutes
    enabled: isOnline
  });

  const {
    data: reportsStats,
    isLoading: isLoadingReportsStats,
    error: reportsStatsError,
    isRefetching: isRefetchingReportsStats
  } = useQuery({
    queryKey: ['adminReportsStats', timeRange],
    queryFn: () => ReportsAPI.getReportsStatistics(),
    staleTime: 2 * 60 * 1000, // 2 minutes
    retry: (failureCount, error: any) => {
      if (error?.response?.status === 401) return false;
      return failureCount < 3;
    },
    refetchInterval: isOnline ? 10 * 60 * 1000 : false, // Reduced frequency - 10 minutes
    enabled: isOnline
  });



  // Enhanced loading and error states
  const isLoadingAnyStats = isLoadingUserStats || isLoadingReportsStats;
  const isRefreshingAnyStats = isRefetchingUserStats || isRefetchingReportsStats || refreshing;
  const hasAnyError = userStatsError || reportsStatsError;

  // Memoized calculations for better performance
  const enhancedStats = useMemo(() => {
    const baseStats = {
      totalUsers: (userStats as any)?.totalUsers || 0,
      totalReports: (reportsStats as any)?.totalReports || 0,
      pendingVerification: (reportsStats as any)?.pendingReports || 0,
      systemHealth: 98.5, // TODO: Add system health API
      activeUsers: (userStats as any)?.activeUsers || 0,
      verifiedReports: (reportsStats as any)?.verifiedReports || 0,
      blacklistedUsers: (userStats as any)?.suspendedUsers || 0,
      serverUptime: '99.9%' // TODO: Add system health API
    };

    // Calculate growth percentages
    const userGrowth = (userStats as any)?.previousPeriodUsers 
      ? ((baseStats.totalUsers - (userStats as any).previousPeriodUsers) / (userStats as any).previousPeriodUsers * 100).toFixed(1)
      : '0';
    
    const reportGrowth = (reportsStats as any)?.previousPeriodReports
      ? ((baseStats.totalReports - (reportsStats as any).previousPeriodReports) / (reportsStats as any).previousPeriodReports * 100).toFixed(1)
      : '0';

    const userGrowthNum = parseFloat(userGrowth);
    const reportGrowthNum = parseFloat(reportGrowth);

    return {
      ...baseStats,
      userGrowth: `${userGrowthNum >= 0 ? '+' : ''}${userGrowth}%`,
      reportGrowth: `${reportGrowthNum >= 0 ? '+' : ''}${reportGrowth}%`,
      userGrowthType: userGrowthNum >= 0 ? 'increase' as const : 'decrease' as const,
      reportGrowthType: reportGrowthNum >= 0 ? 'increase' as const : 'decrease' as const
    };
  }, [userStats, reportsStats]);

  const quickActions = [
    {
      icon: <Users className="w-6 h-6 text-white" />,
      title: 'User Management',
      description: 'Manage users, roles, and permissions',
      link: '/admin/users',
      color: 'bg-blue-500'
    },
    {
      icon: <FileText className="w-6 h-6 text-white" />,
      title: 'Report Management',
      description: 'Review and verify disaster reports',
      link: '/admin/reports',
      color: 'bg-green-500'
    },
    {
      icon: <BarChart3 className="w-6 h-6 text-white" />,
      title: 'Analytics Dashboard',
      description: 'View detailed analytics and insights',
      link: '/admin/analytics',
      color: 'bg-purple-500'
    },
    {
      icon: <Settings className="w-6 h-6 text-white" />,
      title: 'System Settings',
      description: 'Configure system parameters and settings',
      link: '/admin/settings',
      color: 'bg-gray-600'
    },
    {
      icon: <Database className="w-6 h-6 text-white" />,
      title: 'Database Management',
      description: 'Monitor and manage database operations',
      link: '/admin/database',
      color: 'bg-indigo-500'
    },
    {
      icon: <Bell className="w-6 h-6 text-white" />,
      title: 'Notifications',
      description: 'Manage system notifications and alerts',
      link: '/admin/notifications',
      color: 'bg-yellow-500'
    }
  ];

  // Enhanced recent activities with real-time data
  const recentActivities = useMemo(() => {
    const activities = [
      {
        id: 1,
        action: 'New user registration',
        user: 'Sarah Johnson',
        time: '2 minutes ago',
        type: 'user',
        icon: <UserCheck className="w-4 h-4" />,
        priority: 'low'
      },
      {
        id: 2,
        action: 'Report verified',
        user: 'Admin',
        time: '15 minutes ago',
        type: 'report',
        icon: <CheckCircle className="w-4 h-4" />,
        priority: 'medium'
      },
      {
        id: 3,
        action: 'System backup completed',
        user: 'System',
        time: '1 hour ago',
        type: 'system',
        icon: <Database className="w-4 h-4" />,
        priority: 'low'
      },
      {
        id: 4,
        action: 'Critical alert resolved',
        user: 'Admin Team',
        time: '2 hours ago',
        type: 'alert',
        icon: <AlertTriangle className="w-4 h-4" />,
        priority: 'high'
      }
    ];

    // Filter activities based on search query
    if (searchQuery) {
      return activities.filter(activity => 
        activity.action.toLowerCase().includes(searchQuery.toLowerCase()) ||
        activity.user.toLowerCase().includes(searchQuery.toLowerCase())
      );
    }

    return activities;
  }, [searchQuery]);



  const AdminDashboard = () => (
    <div className="space-y-8">
      {/* Welcome Section */}
      <div className="relative">
        <div className="bg-gradient-to-br from-blue-600 via-purple-600 to-indigo-700 rounded-3xl p-8 text-white overflow-hidden relative">
          {/* Animated background elements */}
          <div className="absolute inset-0 bg-gradient-to-br from-white/10 via-transparent to-transparent"></div>
          <div className="absolute top-0 right-0 w-96 h-96 bg-white/5 rounded-full -translate-y-48 translate-x-48 animate-pulse"></div>
          <div className="absolute bottom-0 left-0 w-64 h-64 bg-white/5 rounded-full translate-y-32 -translate-x-32 animate-pulse delay-1000"></div>
          
          <div className="relative z-10">
            <div className="flex items-center justify-between">
              <div className="flex-1">
                <div className="flex items-center space-x-3 mb-4">
                  <div className="w-2 h-2 bg-green-400 rounded-full animate-pulse"></div>
                  <span className="text-green-300 text-sm font-medium">System Online</span>
                  <span className="text-white/60 text-sm">{currentTime.toLocaleTimeString()}</span>
                </div>
                <h2 className="text-4xl font-black mb-3 bg-gradient-to-r from-white to-blue-100 bg-clip-text text-transparent">
                  Welcome back, {user?.name || 'Admin'}! ✨
                </h2>
                <p className="text-blue-100 text-lg leading-relaxed mb-4">
                  Here's what's happening with your disaster response platform today.
                </p>
                <div className="flex items-center space-x-4">
                  <div className="flex items-center space-x-2 bg-white/20 backdrop-blur-sm rounded-full px-4 py-2">
                    <TrendingUp className="w-4 h-4 text-green-300" />
                    <span className="text-sm font-medium">All systems operational</span>
                  </div>
                  <div className="flex items-center space-x-2 bg-white/20 backdrop-blur-sm rounded-full px-4 py-2">
                    <Users className="w-4 h-4 text-blue-300" />
                    <span className="text-sm font-medium">{enhancedStats.activeUsers} active users</span>
                  </div>
                </div>
              </div>
              <div className="hidden md:block">
                <div className="relative">
                  <div className="w-32 h-32 bg-gradient-to-br from-white/20 to-white/10 rounded-3xl flex items-center justify-center backdrop-blur-md border border-white/30 shadow-2xl">
                    <Activity className="w-16 h-16 text-white animate-pulse" />
                  </div>
                  <div className="absolute -top-2 -right-2 w-6 h-6 bg-green-400 rounded-full flex items-center justify-center">
                    <CheckCircle className="w-4 h-4 text-white" />
                  </div>
                </div>
              </div>
            </div>
          </div>
        </div>
      </div>

      {/* Stats Grid */}
      <div className="relative">
        <div className="absolute inset-0 bg-gradient-to-r from-blue-50 to-purple-50 rounded-3xl opacity-50"></div>
        <div className="relative p-6">
          <div className="flex items-center justify-between mb-6">
            <h3 className="text-2xl font-bold text-gray-900 flex items-center space-x-2">
              <Sparkles className="w-6 h-6 text-purple-600" />
              <span>Platform Analytics</span>
            </h3>
            <div className="flex items-center space-x-2 text-sm text-gray-600">
              <div className={`w-2 h-2 rounded-full ${isLoadingAnyStats ? 'bg-yellow-500 animate-pulse' : 'bg-green-500 animate-pulse'}`}></div>
              <span>{isLoadingAnyStats ? 'Loading Data...' : 'Live Data'}</span>
              {(userStatsError || reportsStatsError) && (
                <span className="text-red-500 text-xs">
                  • {userStatsError ? 'User stats error' : ''} {reportsStatsError ? 'Reports stats error' : ''}
                </span>
              )}
            </div>
          </div>
          {/* Error State */}
          {hasAnyError && (
            <div className="mb-6 p-4 bg-red-50 border border-red-200 rounded-lg">
              <div className="flex items-center space-x-2">
                <AlertTriangle className="w-5 h-5 text-red-600" />
                <div>
                  <h4 className="text-red-800 font-medium">Data Loading Issues</h4>
                  <p className="text-red-600 text-sm">
                    Some statistics may be outdated. 
                    {!isOnline && ' You are currently offline.'}
                    <button 
                      onClick={handleRefresh}
                      className="ml-2 text-red-700 underline hover:no-underline"
                    >
                      Try refreshing
                    </button>
                  </p>
                </div>
              </div>
            </div>
          )}

          <div className="grid grid-cols-1 md:grid-cols-2 lg:grid-cols-4 gap-6">
            <div className="transform transition-all duration-500 hover:scale-105" style={{animationDelay: '0ms'}}>
              <AdminStatCard
                icon={<Users className="w-6 h-6" />}
                title="Total Users"
                value={isLoadingUserStats ? 0 : enhancedStats.totalUsers.toLocaleString()}
                change={enhancedStats.userGrowth !== '+0%' ? `${enhancedStats.userGrowth} from last period` : undefined}
                changeType={enhancedStats.userGrowthType}
                bgGradient="bg-gradient-to-br from-blue-500 to-blue-600"
                iconBg="bg-blue-400"
                onClick={() => navigate('/admin/users')}
                isLoading={isLoadingUserStats}
              />
            </div>
            <div className="transform transition-all duration-500 hover:scale-105" style={{animationDelay: '100ms'}}>
              <AdminStatCard
                icon={<FileText className="w-6 h-6" />}
                title="Total Reports"
                value={isLoadingReportsStats ? 0 : enhancedStats.totalReports.toLocaleString()}
                change={enhancedStats.reportGrowth !== '+0%' ? `${enhancedStats.reportGrowth} from last period` : undefined}
                changeType={enhancedStats.reportGrowthType}
                bgGradient="bg-gradient-to-br from-green-500 to-emerald-600"
                iconBg="bg-green-400"
                onClick={() => navigate('/admin/reports')}
                isLoading={isLoadingReportsStats}
              />
            </div>
            <div className="transform transition-all duration-500 hover:scale-105" style={{animationDelay: '200ms'}}>
              <AdminStatCard
                icon={<Clock className="w-6 h-6" />}
                title="Pending Verification"
                value={isLoadingReportsStats ? 0 : enhancedStats.pendingVerification}
                change={(reportsStats as any)?.averageResponseTime ? `${(reportsStats as any).averageResponseTime} avg response` : undefined}
                changeType={enhancedStats.pendingVerification > 10 ? "decrease" as const : "neutral" as const}
                bgGradient="bg-gradient-to-br from-yellow-500 to-orange-500"
                iconBg="bg-yellow-400"
                onClick={() => navigate('/admin/reports?filter=pending')}
                isLoading={isLoadingReportsStats}
              />
            </div>
            <div className="transform transition-all duration-500 hover:scale-105" style={{animationDelay: '300ms'}}>
              <AdminStatCard
                icon={<TrendingUp className="w-6 h-6" />}
                title="System Health"
                value={`${enhancedStats.systemHealth}%`}
                change={enhancedStats.systemHealth >= 95 ? "Excellent performance" : enhancedStats.systemHealth >= 85 ? "Good performance" : "Needs attention"}
                changeType={enhancedStats.systemHealth >= 95 ? "increase" as const : enhancedStats.systemHealth >= 85 ? "neutral" as const : "decrease" as const}
                bgGradient="bg-gradient-to-br from-purple-500 to-purple-600"
                iconBg="bg-purple-400"
                onClick={() => navigate('/admin/settings?tab=system')}
              />
            </div>
          </div>
        </div>
      </div>

      {/* Quick Actions */}
      <div className="relative">
        <div className="absolute inset-0 bg-gradient-to-br from-indigo-50 via-white to-cyan-50 rounded-3xl opacity-60"></div>
        <div className="relative p-6">
          <div className="flex items-center justify-between mb-8">
            <div>
              <h3 className="text-2xl font-bold text-gray-900 flex items-center space-x-2">
                <Zap className="w-6 h-6 text-indigo-600" />
                <span>Quick Actions</span>
              </h3>
              <p className="text-gray-600 mt-1">Streamline your workflow with these powerful tools</p>
            </div>
            <div className="hidden md:flex items-center space-x-2 bg-gradient-to-r from-indigo-500 to-purple-600 text-white px-4 py-2 rounded-full text-sm font-medium">
              <Star className="w-4 h-4" />
              <span>Pro Tools</span>
            </div>
          </div>
          <div className="grid grid-cols-1 md:grid-cols-2 lg:grid-cols-3 gap-6">
            {quickActions.map((action, index) => (
              <div key={index} className="transform transition-all duration-700 hover:scale-105" style={{animationDelay: `${index * 150}ms`}}>
                <QuickActionCard {...action} />
              </div>
            ))}
          </div>
        </div>
      </div>

      {/* Bottom Section */}
      <div className="grid grid-cols-1 lg:grid-cols-2 gap-8">
        {/* Recent Activity */}
        <div className="relative group">
          <div className="absolute inset-0 bg-gradient-to-br from-blue-100 to-indigo-100 rounded-2xl opacity-50 group-hover:opacity-70 transition-opacity"></div>
          <div className="relative bg-white/80 backdrop-blur-sm rounded-2xl shadow-xl border border-white/50 p-6">
            <div className="flex items-center justify-between mb-6">
              <h3 className="text-xl font-bold text-gray-900 flex items-center space-x-2">
                <Activity className="w-5 h-5 text-blue-600" />
                <span>Recent Activity</span>
              </h3>
              <Link 
                to="/admin/activity" 
                className="text-blue-600 hover:text-blue-700 font-medium text-sm flex items-center space-x-1 bg-blue-50 px-3 py-1 rounded-full hover:bg-blue-100 transition-all"
              >
                <span>View All</span>
                <ChevronRight className="w-4 h-4" />
              </Link>
            </div>
            <div className="space-y-3">
              {recentActivities.map((activity) => (
                <div key={activity.id} className="flex items-start space-x-4 p-4 rounded-xl hover:bg-white/60 transition-all duration-300 border border-transparent hover:border-blue-200 group/item">
                  <div className={`p-2 rounded-lg group-hover/item:scale-110 transition-transform ${
                    activity.type === 'user' ? 'bg-blue-100 text-blue-600' :
                    activity.type === 'report' ? 'bg-green-100 text-green-600' :
                    activity.type === 'system' ? 'bg-purple-100 text-purple-600' :
                    'bg-yellow-100 text-yellow-600'
                  }`}>
                    {activity.icon}
                  </div>
                  <div className="flex-1">
                    <p className="text-sm font-medium text-gray-900 group-hover/item:text-blue-900 transition-colors">{activity.action}</p>
                    <p className="text-xs text-gray-500 flex items-center space-x-1">
                      <span>by {activity.user}</span>
                      <span>•</span>
                      <Clock className="w-3 h-3" />
                      <span>{activity.time}</span>
                    </p>
                  </div>
                </div>
              ))}
            </div>
          </div>
        </div>

        {/* System Status */}
        <div className="relative group">
          <div className="absolute inset-0 bg-gradient-to-br from-green-100 to-emerald-100 rounded-2xl opacity-50 group-hover:opacity-70 transition-opacity"></div>
          <div className="relative bg-white/80 backdrop-blur-sm rounded-2xl shadow-xl border border-white/50 p-6">
            <div className="flex items-center justify-between mb-6">
              <h3 className="text-xl font-bold text-gray-900 flex items-center space-x-2">
                <Shield className="w-5 h-5 text-green-600" />
                <span>System Status</span>
              </h3>
              <div className="flex items-center space-x-2 bg-green-100 px-3 py-1 rounded-full">
                <div className="w-2 h-2 bg-green-500 rounded-full animate-pulse"></div>
                <span className="text-xs font-medium text-green-700">All Systems Operational</span>
              </div>
            </div>
            <div className="space-y-3">
              <div className="flex items-center justify-between p-4 bg-gradient-to-r from-green-50 to-emerald-50 rounded-xl border border-green-200 hover:shadow-md transition-all group/status">
                <div className="flex items-center space-x-3">
                  <div className="w-4 h-4 bg-gradient-to-r from-green-500 to-emerald-500 rounded-full animate-pulse"></div>
                  <Globe className="w-5 h-5 text-green-600 group-hover/status:scale-110 transition-transform" />
                  <span className="font-semibold text-gray-900">Server Uptime</span>
                </div>
                <div className="flex items-center space-x-2">
                  <CheckCircle className="w-4 h-4 text-green-600" />
                  <span className="text-green-700 font-bold">{enhancedStats.serverUptime}</span>
                </div>
              </div>
              <div className="flex items-center justify-between p-4 bg-gradient-to-r from-blue-50 to-cyan-50 rounded-xl border border-blue-200 hover:shadow-md transition-all group/status">
                <div className="flex items-center space-x-3">
                  <div className="w-4 h-4 bg-gradient-to-r from-blue-500 to-cyan-500 rounded-full animate-pulse"></div>
                  <Activity className="w-5 h-5 text-blue-600 group-hover/status:scale-110 transition-transform" />
                  <span className="font-semibold text-gray-900">Active Users</span>
                </div>
                <div className="flex items-center space-x-2">
                  <TrendingUp className="w-4 h-4 text-blue-600" />
                  <span className="text-blue-700 font-bold">{enhancedStats.activeUsers}</span>
                </div>
              </div>
              <div className="flex items-center justify-between p-4 bg-gradient-to-r from-purple-50 to-indigo-50 rounded-xl border border-purple-200 hover:shadow-md transition-all group/status">
                <div className="flex items-center space-x-3">
                  <div className="w-4 h-4 bg-gradient-to-r from-purple-500 to-indigo-500 rounded-full animate-pulse"></div>
                  <CheckCircle className="w-5 h-5 text-purple-600 group-hover/status:scale-110 transition-transform" />
                  <span className="font-semibold text-gray-900">Verified Reports</span>
                </div>
                <div className="flex items-center space-x-2">
                  <Star className="w-4 h-4 text-purple-600" />
                  <span className="text-purple-700 font-bold">{enhancedStats.verifiedReports}</span>
                </div>
              </div>
              <div className="flex items-center justify-between p-4 bg-gradient-to-r from-red-50 to-pink-50 rounded-xl border border-red-200 hover:shadow-md transition-all group/status">
                <div className="flex items-center space-x-3">
                  <div className="w-4 h-4 bg-gradient-to-r from-red-500 to-pink-500 rounded-full animate-pulse"></div>
                  <AlertTriangle className="w-5 h-5 text-red-600 group-hover/status:scale-110 transition-transform" />
                  <span className="font-semibold text-gray-900">Blacklisted Users</span>
                </div>
                <div className="flex items-center space-x-2">
                  <X className="w-4 h-4 text-red-600" />
                  <span className="text-red-700 font-bold">{enhancedStats.blacklistedUsers}</span>
                </div>
              </div>
            </div>
          </div>
        </div>
      </div>
    </div>
  );

  return (
    <div className="min-h-screen bg-gray-50 flex">
      {/* Toast Notifications */}
      <div className="fixed top-4 right-4 z-50 space-y-2">
        {notifications.map((notification) => (
          <div
            key={notification.id}
            className={`p-4 rounded-lg shadow-lg border-l-4 bg-white max-w-sm transform transition-all duration-300 ${
              notification.type === 'success' ? 'border-green-500' :
              notification.type === 'error' ? 'border-red-500' :
              notification.type === 'warning' ? 'border-yellow-500' :
              'border-blue-500'
            }`}
          >
            <div className="flex items-start space-x-3">
              <div className={`flex-shrink-0 ${
                notification.type === 'success' ? 'text-green-500' :
                notification.type === 'error' ? 'text-red-500' :
                notification.type === 'warning' ? 'text-yellow-500' :
                'text-blue-500'
              }`}>
                {notification.type === 'success' && <CheckCircle className="w-5 h-5" />}
                {notification.type === 'error' && <AlertTriangle className="w-5 h-5" />}
                {notification.type === 'warning' && <AlertTriangle className="w-5 h-5" />}
                {notification.type === 'info' && <Bell className="w-5 h-5" />}
              </div>
              <div className="flex-1">
                <p className="text-sm font-medium text-gray-900">{notification.message}</p>
                <p className="text-xs text-gray-500 mt-1">
                  {notification.timestamp.toLocaleTimeString()}
                </p>
              </div>
              <button
                onClick={() => setNotifications(prev => prev.filter(n => n.id !== notification.id))}
                className="flex-shrink-0 text-gray-400 hover:text-gray-600"
              >
                <X className="w-4 h-4" />
              </button>
            </div>
          </div>
        ))}
      </div>

      {/* Sidebar */}
      <div className={`fixed inset-y-0 left-0 z-50 w-64 bg-white shadow-lg transform transition-transform duration-300 ease-in-out lg:translate-x-0 lg:static lg:inset-0 ${
        sidebarOpen ? 'translate-x-0' : '-translate-x-full'
      }`}>
        {/* Sidebar Header */}
        <div className="flex items-center justify-between h-16 px-6 border-b border-gray-200">
          <div className="flex items-center space-x-3">
              <Shield className="w-8 h-8 text-blue-600" />
              <div>
                <h1 className="text-lg font-bold text-gray-900">DisasterResponse</h1>
                <p className="text-xs text-gray-500">Admin Panel</p>
              </div>
            </div>
          <button
            onClick={() => setSidebarOpen(false)}
            className="lg:hidden p-1 rounded-md text-gray-400 hover:text-gray-500 hover:bg-gray-100"
          >
            <X className="w-5 h-5" />
          </button>
        </div>

        {/* User Profile */}
        <div className="p-6 border-b border-gray-200">
          <div className="flex items-center space-x-3">
            <div className="w-10 h-10 bg-gradient-to-r from-blue-500 to-purple-600 rounded-full flex items-center justify-center">
              <span className="text-white font-semibold text-sm">
                {user?.name?.charAt(0) || 'A'}
              </span>
            </div>
            <div className="flex-1">
              <p className="text-sm font-medium text-gray-900">{user?.name || 'Admin User'}</p>
              <p className="text-xs text-gray-500">Super Admin</p>
            </div>
          </div>
        </div>

        {/* Navigation */}
        <nav className="flex-1 px-4 py-6 space-y-2 overflow-y-auto">
          {/* Main Navigation */}
          <div className="mb-6">
            <h3 className="px-3 text-xs font-semibold text-gray-500 uppercase tracking-wider mb-3">Main</h3>
            {navItems.slice(0, 4).map((item) => (
              <Link
                key={item.href}
                to={item.href}
                onClick={() => setSidebarOpen(false)}
                className={`flex items-center justify-between px-3 py-2.5 rounded-lg text-sm font-medium transition-all duration-200 group ${
                  item.active
                    ? 'bg-blue-50 text-blue-700 border-r-2 border-blue-600'
                    : 'text-gray-600 hover:text-gray-900 hover:bg-gray-50'
                }`}
              >
                <div className="flex items-center space-x-3">
                  <div className={`${item.active ? 'text-blue-600' : 'text-gray-400 group-hover:text-gray-600'}`}>
                    {item.icon}
                  </div>
                  <span>{item.title}</span>
                </div>
                {item.active && (
                  <ChevronRight className="w-4 h-4 text-blue-600" />
                )}
              </Link>
            ))}
          </div>

          {/* System Section */}
          {navItems.slice(4).length > 0 && (
            <div>
              <h3 className="px-3 text-xs font-semibold text-gray-500 uppercase tracking-wider mb-3">System</h3>
              {navItems.slice(4).map((item) => (
                <Link
                  key={item.href}
                  to={item.href}
                  onClick={() => setSidebarOpen(false)}
                  className={`flex items-center justify-between px-3 py-2.5 rounded-lg text-sm font-medium transition-all duration-200 group ${
                    item.active
                      ? 'bg-purple-50 text-purple-700 border-r-2 border-purple-600'
                      : 'text-gray-600 hover:text-gray-900 hover:bg-gray-50'
                  }`}
                >
                  <div className="flex items-center space-x-3">
                    <div className={`${item.active ? 'text-purple-600' : 'text-gray-400 group-hover:text-gray-600'}`}>
                      {item.icon}
                    </div>
                    <span>{item.title}</span>
                  </div>
                  {item.active && (
                    <ChevronRight className="w-4 h-4 text-purple-600" />
                  )}
                </Link>
              ))}
            </div>
          )}
        </nav>

        {/* Sidebar Footer */}
        <div className="p-4 border-t border-gray-200">
          <button
            onClick={handleLogout}
            className="flex items-center space-x-3 w-full px-3 py-2 text-sm font-medium text-gray-600 hover:text-red-600 hover:bg-red-50 rounded-lg transition-colors"
          >
            <LogOut className="w-5 h-5" />
            <span>Logout</span>
          </button>
        </div>
      </div>

      {/* Sidebar Overlay */}
      {sidebarOpen && (
        <div
          className="fixed inset-0 z-40 bg-gray-600 bg-opacity-75 lg:hidden"
          onClick={() => setSidebarOpen(false)}
        />
      )}

      {/* Main Content */}
      <div className="flex-1 flex flex-col overflow-hidden">
        {/* Enhanced Top Header */}
        <header className="bg-white shadow-sm border-b border-gray-200 sticky top-0 z-30">
          <div className="flex items-center justify-between h-16 px-4 sm:px-6 lg:px-8">
            <div className="flex items-center space-x-4">
              <button
                onClick={() => setSidebarOpen(true)}
                className="lg:hidden p-2 rounded-md text-gray-400 hover:text-gray-500 hover:bg-gray-100 transition-colors"
                title="Open sidebar (Ctrl+B)"
              >
                <Menu className="w-5 h-5" />
              </button>
              <div className="flex items-center space-x-3">
                <div>
                  <h2 className="text-xl font-semibold text-gray-900 flex items-center space-x-2">
                    <span>{navItems.find(item => item.active)?.title || 'Dashboard'}</span>
                    {hasAnyError && (
                      <AlertTriangle className="w-4 h-4 text-red-500" />
                    )}
                    {!isOnline && (
                      <WifiOff className="w-4 h-4 text-orange-500" />
                    )}
                  </h2>
                  <p className="text-sm text-gray-500 flex items-center space-x-2">
                    <span>Manage your disaster response platform</span>
                    <span>•</span>
                    <span className="flex items-center space-x-1">
                      {isOnline ? (
                        <Wifi className="w-3 h-3 text-green-500" />
                      ) : (
                        <WifiOff className="w-3 h-3 text-orange-500" />
                      )}
                      <span className={isOnline ? 'text-green-600' : 'text-orange-600'}>
                        {isOnline ? 'Online' : 'Offline'}
                      </span>
                    </span>
                  </p>
                </div>
              </div>
            </div>
            
            <div className="flex items-center space-x-2">
              {/* Enhanced Search */}
              <div className="relative hidden md:block">
                <Search className="absolute left-3 top-1/2 transform -translate-y-1/2 text-gray-400 w-4 h-4" />
                <input
                  type="text"
                  placeholder="Search... (Ctrl+K)"
                  value={searchQuery}
                  onChange={(e) => setSearchQuery(e.target.value)}
                  className="pl-10 pr-4 py-2 border border-gray-300 rounded-lg focus:ring-2 focus:ring-blue-500 focus:border-blue-500 w-64 transition-all"
                />
                {searchQuery && (
                  <button
                    onClick={() => setSearchQuery('')}
                    className="absolute right-3 top-1/2 transform -translate-y-1/2 text-gray-400 hover:text-gray-600"
                  >
                    <X className="w-4 h-4" />
                  </button>
                )}
              </div>

              {/* Time Range Selector */}
              <div className="relative">
                <Calendar className="absolute left-3 top-1/2 transform -translate-y-1/2 text-gray-400 w-4 h-4" />
                <select 
                  value={timeRange} 
                  onChange={(e) => setTimeRange(e.target.value)}
                  className="pl-10 pr-8 py-2 border border-gray-300 rounded-lg text-sm focus:ring-2 focus:ring-blue-500 focus:border-blue-500 bg-white appearance-none cursor-pointer"
                  title="Select time range"
                >
                  <option value="1h">Last Hour</option>
                  <option value="24h">Last 24 Hours</option>
                  <option value="7d">Last 7 Days</option>
                  <option value="30d">Last 30 Days</option>
                  <option value="90d">Last 90 Days</option>
                  <option value="1y">Last Year</option>
                </select>
              </div>

              {/* Action Buttons */}
              <div className="flex items-center space-x-1">
                {/* Refresh Button */}
                <button 
                  onClick={handleRefresh}
                  disabled={isRefreshingAnyStats}
                  className="p-2 text-gray-600 hover:text-gray-900 hover:bg-gray-100 rounded-lg transition-colors disabled:opacity-50 disabled:cursor-not-allowed"
                  title="Refresh data (Ctrl+R)"
                >
                  <RefreshCw className={`w-5 h-5 ${isRefreshingAnyStats ? 'animate-spin' : ''}`} />
                </button>

                {/* Fullscreen Toggle */}
                <button 
                  onClick={toggleFullscreen}
                  className="p-2 text-gray-600 hover:text-gray-900 hover:bg-gray-100 rounded-lg transition-colors hidden lg:block"
                  title="Toggle fullscreen"
                >
                  {isFullscreen ? <Minimize2 className="w-5 h-5" /> : <Maximize2 className="w-5 h-5" />}
                </button>

                {/* Export Button */}
                <button 
                  className="p-2 text-gray-600 hover:text-gray-900 hover:bg-gray-100 rounded-lg transition-colors"
                  title="Export data"
                  onClick={() => {
                    // TODO: Implement export functionality
                    console.log('Export data');
                  }}
                >
                  <Download className="w-5 h-5" />
                </button>

                {/* Notifications */}
                <button className="p-2 text-gray-600 hover:text-gray-900 hover:bg-gray-100 rounded-lg transition-colors relative">
                  <Bell className="w-5 h-5" />
                  <span className="absolute top-1 right-1 w-2 h-2 bg-red-500 rounded-full animate-pulse"></span>
                </button>
              </div>
            </div>
          </div>

          {/* Loading Bar */}
          {isRefreshingAnyStats && (
            <div className="absolute bottom-0 left-0 right-0 h-0.5 bg-blue-200">
              <div className="h-full bg-blue-600 animate-pulse"></div>
            </div>
          )}
        </header>

        {/* Page Content */}
        <main className="flex-1 overflow-y-auto bg-gradient-to-br from-gray-50 via-blue-50 to-indigo-50">
          <div className="p-6">
            <Routes>
              <Route path="/" element={<AdminDashboard />} />
              <Route path="/users" element={<UserManagement />} />
              <Route path="/organizations" element={<OrganizationManagement />} />
              <Route path="/reports" element={<ReportManagement />} />
              <Route path="/support-requests" element={<AdminSupportRequestManagement />} />
              <Route path="/audit-logs" element={<AuditLogsPage />} />
              <Route path="/analytics" element={<Analytics />} />
              <Route path="/settings" element={<SystemSettings />} />
            </Routes>
          </div>
        </main>
      </div>
=======
// import React, { useState, useCallback, useMemo } from "react";
// import { useNavigate } from "react-router-dom";
// import {
//   ChevronRight,
//   ChevronLeft,
//   MapPin,
//   AlertTriangle,
//   Target,
//   Camera,
//   X,
//   CheckCircle,
//   Clock,
//   Users,
//   Phone,
//   Mail,
//   FileText,
//   Zap,
// } from "lucide-react";
// import { useAuth } from "../hooks/useAuth";
// import Header from "../components/Layout/Header";
// import Footer from "../components/Layout/Footer";
// import LocationPicker from "../components/Map/LocationPicker";
// import { ReportsAPI } from "../apis/reports";

// // Enhanced form data interface with better validation
// interface FormData {
//   // Step 1: Disaster Information
//   disasterType: string;
//   disasterDetail: string;
//   customDisasterDetail: string;
//   description: string;
//   severity: "low" | "medium" | "high" | "critical" | "";
//   dateTime: string;

//   // Step 2: Location & Impact
//   location: {
//     address: string;
//     lat: number;
//     lng: number;
//   } | null;
//   impactType: string[];
//   customImpactType: string;
//   impactDescription: string;
//   photos: File[];

//   // Step 3: Assistance & Contact
//   assistanceNeeded: string[];
//   customAssistanceType: string;
//   assistanceDescription: string;
//   urgencyLevel: "immediate" | "within_24h" | "within_week" | "non_urgent" | "";
//   contactName: string;
//   contactPhone: string;
//   contactEmail: string;
//   isEmergency: boolean;
// }

// // Enhanced disaster types with clean, real-world categories
// const disasterTypes = {
//   Natural: {
//     label: "Natural Disasters",
//     icon: Target,
//     color: "from-green-500 to-emerald-600",
//     options: [
//       "Earthquake",
//       "Flood",
//       "Hurricane/Typhoon",
//       "Tornado",
//       "Wildfire",
//       "Landslide",
//       "Tsunami",
//       "Volcanic Eruption",
//       "Drought",
//       "Blizzard/Ice Storm",
//       "Hailstorm",
//       "Other Natural",
//     ],
//   },
//   NonNatural: {
//     label: "Non-Natural Disasters",
//     icon: AlertTriangle,
//     color: "from-red-500 to-orange-600",
//     options: [
//       "Industrial Accident",
//       "Chemical Spill",
//       "Oil Spill",
//       "Nuclear Incident",
//       "Building Collapse",
//       "Transportation Accident",
//       "Cyber Attack",
//       "Infrastructure Failure",
//       "Civil Unrest",
//       "Other Non-Natural",
//     ],
//   },
// };

// const impactTypes = [
//   "Property Damage",
//   "Infrastructure Damage",
//   "Environmental Impact",
//   "Human Casualties",
//   "Economic Loss",
//   "Service Disruption",
//   "Agricultural Loss",
//   "Cultural Heritage Damage",
//   "Other",
// ];

// const assistanceTypes = [
//   "Emergency Rescue",
//   "Medical Assistance",
//   "Food & Water",
//   "Temporary Shelter",
//   "Transportation",
//   "Communication Support",
//   "Financial Aid",
//   "Cleanup & Restoration",
//   "Psychological Support",
//   "Legal Assistance",
//   "Technical Expertise",
//   "Volunteer Coordination",
//   "Other",
// ];

// interface ReportImpactProps {
//   testMode?: boolean;
// }

// const ReportImpact: React.FC<ReportImpactProps> = ({ testMode = false }) => {
//   const { user, isAuthenticated } = useAuth();
//   const navigate = useNavigate();
//   const [currentStep, setCurrentStep] = useState(1);
//   const [showLoginPrompt, setShowLoginPrompt] = useState(false);
//   const [isSubmitting, setIsSubmitting] = useState(false);
//   const [submitSuccess, setSubmitSuccess] = useState(false);
//   const [errors, setErrors] = useState<Record<string, string>>({});

//   const [formData, setFormData] = useState<FormData>({
//     disasterType: "",
//     disasterDetail: "",
//     customDisasterDetail: "",
//     description: "",
//     severity: "",
//     dateTime: "",
//     location: null,
//     impactType: [],
//     customImpactType: "",
//     impactDescription: "",
//     photos: [],
//     assistanceNeeded: [],
//     customAssistanceType: "",
//     assistanceDescription: "",
//     urgencyLevel: "",
//     contactName: user?.name || "",
//     contactPhone: "",
//     contactEmail: user?.email || "",
//     isEmergency: false,
//   });

//   // Enhanced validation with specific error messages
//   const validateStep = useCallback(
//     (step: number): boolean => {
//       const newErrors: Record<string, string> = {};

//       switch (step) {
//         case 1:
//           if (!formData.disasterType)
//             newErrors.disasterType = "Please select a disaster category";
//           if (!formData.disasterDetail)
//             newErrors.disasterDetail = "Please specify the type of disaster";
//           if (
//             formData.disasterDetail === "Other Natural" ||
//             formData.disasterDetail === "Other Non-Natural"
//           ) {
//             if (!formData.customDisasterDetail)
//               newErrors.customDisasterDetail =
//                 "Please specify the disaster type";
//           }
//           if (!formData.description.trim()) {
//             newErrors.description = "Please provide a description";
//           } else if (formData.description.length < 20) {
//             newErrors.description =
//               "Description must be at least 20 characters";
//           }
//           if (!formData.severity)
//             newErrors.severity = "Please select severity level";
//           if (!formData.dateTime)
//             newErrors.dateTime = "Please specify when the disaster occurred";
//           break;

//         case 2:
//           if (!formData.location)
//             newErrors.location = "Please select a location on the map";
//           if (formData.impactType.length === 0)
//             newErrors.impactType = "Please select at least one impact type";
//           if (
//             formData.impactType.includes("Other") &&
//             !formData.customImpactType
//           ) {
//             newErrors.customImpactType =
//               "Please specify the custom impact type";
//           }
//           if (!formData.impactDescription.trim()) {
//             newErrors.impactDescription =
//               "Please provide a detailed description of the impact";
//           } else if (formData.impactDescription.length < 20) {
//             newErrors.impactDescription =
//               "Impact description must be at least 20 characters";
//           }
//           break;

//         case 3:
//           if (formData.assistanceNeeded.length === 0)
//             newErrors.assistanceNeeded =
//               "Please select at least one type of assistance needed";
//           if (
//             formData.assistanceNeeded.includes("Other") &&
//             !formData.customAssistanceType
//           ) {
//             newErrors.customAssistanceType =
//               "Please specify the custom assistance type";
//           }
//           if (!formData.assistanceDescription.trim())
//             newErrors.assistanceDescription =
//               "Please describe the assistance needed";
//           if (!formData.urgencyLevel)
//             newErrors.urgencyLevel = "Please select urgency level";
//           if (!formData.contactName.trim())
//             newErrors.contactName = "Contact name is required";
//           if (!formData.contactPhone.trim() && !formData.contactEmail.trim()) {
//             newErrors.contact = "Please provide either phone number or email";
//           }
//           break;
//       }

//       setErrors(newErrors);
//       const isValid = Object.keys(newErrors).length === 0;
//       return isValid;
//     },
//     [formData]
//   );

//   // Check if current step can proceed without setting errors
//   const checkCanProceed = useCallback(
//     (step: number): boolean => {
//       switch (step) {
//         case 1:
//           return !!(
//             formData.disasterType &&
//             formData.disasterDetail &&
//             formData.description.trim() &&
//             formData.description.length >= 20 &&
//             formData.severity &&
//             formData.dateTime &&
//             ((formData.disasterDetail !== "Other Natural" &&
//               formData.disasterDetail !== "Other Non-Natural") ||
//               formData.customDisasterDetail)
//           );

//         case 2:
//           return !!(
//             formData.location &&
//             formData.impactType.length > 0 &&
//             (!formData.impactType.includes("Other") ||
//               formData.customImpactType) &&
//             formData.impactDescription.trim() &&
//             formData.impactDescription.length >= 20
//           );

//         case 3:
//           return !!(
//             formData.assistanceNeeded.length > 0 &&
//             (!formData.assistanceNeeded.includes("Other") ||
//               formData.customAssistanceType) &&
//             formData.assistanceDescription.trim() &&
//             formData.urgencyLevel &&
//             formData.contactName.trim() &&
//             (formData.contactPhone.trim() || formData.contactEmail.trim())
//           );

//         default:
//           return true;
//       }
//     },
//     [formData]
//   );

//   // Only run validation when explicitly needed, not on every form change
//   const canProceed = useMemo(() => {
//     return checkCanProceed(currentStep);
//   }, [currentStep, checkCanProceed]);

//   const handleNext = useCallback(() => {
//     const isValid = validateStep(currentStep);

//     if (isValid) {
//       setCurrentStep((prev) => Math.min(prev + 1, 4));
//       setErrors({});
//     }
//     // If validation fails, errors will be set by validateStep
//   }, [currentStep, validateStep]);

//   // Handle Next button click - always validate, even if button would be disabled
//   const handleNextClick = useCallback(() => {
//     if (canProceed) {
//       handleNext();
//     } else {
//       // Even if we can't proceed, run validation to show errors
//       validateStep(currentStep);
//     }
//   }, [canProceed, handleNext, validateStep, currentStep]);

//   const handleBack = useCallback(() => {
//     setCurrentStep((prev) => Math.max(prev - 1, 1));
//     setErrors({});
//   }, []);

//   const handleLocationSelect = useCallback(
//     (lat: number, lng: number, address: string) => {
//       setFormData((prev) => ({ ...prev, location: { address, lat, lng } }));
//     },
//     []
//   );

//   const handlePhotoUpload = useCallback(
//     (event: React.ChangeEvent<HTMLInputElement>) => {
//       const files = Array.from(event.target.files || []);
//       const validFiles = files.filter((file) => {
//         const isValidType = file.type.startsWith("image/");
//         const isValidSize = file.size <= 10 * 1024 * 1024; // 10MB limit
//         return isValidType && isValidSize;
//       });

//       setFormData((prev) => ({
//         ...prev,
//         photos: [...prev.photos, ...validFiles].slice(0, 10), // Max 10 photos
//       }));
//     },
//     []
//   );

//   const removePhoto = useCallback((index: number) => {
//     setFormData((prev) => ({
//       ...prev,
//       photos: prev.photos.filter((_, i) => i !== index),
//     }));
//   }, []);

//   const toggleImpactType = useCallback((type: string) => {
//     setFormData((prev) => ({
//       ...prev,
//       impactType: prev.impactType.includes(type)
//         ? prev.impactType.filter((t) => t !== type)
//         : [...prev.impactType, type],
//     }));
//   }, []);

//   const toggleAssistanceType = useCallback((type: string) => {
//     setFormData((prev) => ({
//       ...prev,
//       assistanceNeeded: prev.assistanceNeeded.includes(type)
//         ? prev.assistanceNeeded.filter((t) => t !== type)
//         : [...prev.assistanceNeeded, type],
//     }));
//   }, []);

//   // Map UI disaster types to backend disaster types
//   const mapDisasterType = useCallback((disasterDetail: string): string => {
//     const mapping: Record<string, string> = {
//       // Natural disasters
//       Earthquake: "earthquake",
//       Flood: "flood",
//       "Hurricane/Typhoon": "hurricane",
//       Tornado: "tornado",
//       Wildfire: "wildfire",
//       Landslide: "landslide",
//       Tsunami: "tsunami",
//       "Volcanic Eruption": "volcano",
//       Drought: "drought",
//       "Blizzard/Ice Storm": "storm",
//       Hailstorm: "storm",
//       // Human-made disasters
//       "Industrial Accident": "industrial_accident",
//       "Chemical Spill": "chemical_spill",
//       "Oil Spill": "chemical_spill",
//       "Nuclear Incident": "nuclear_incident",
//       "Building Collapse": "structural_failure",
//       "Transportation Accident": "transportation_accident",
//       "Cyber Attack": "cyber_attack",
//       Terrorism: "other",
//       "Civil Unrest": "other",
//       // Health emergencies
//       "Disease Outbreak": "other",
//       Pandemic: "other",
//       "Food Poisoning": "other",
//       "Water Contamination": "other",
//       "Air Quality Crisis": "other",
//       "Medical Emergency": "other",
//     };

//     return mapping[disasterDetail] || "other";
//   }, []);

//   const handleSubmit = useCallback(async () => {
//     if (!isAuthenticated) {
//       setShowLoginPrompt(true);
//       return;
//     }

//     if (!validateStep(3)) return;

//     setIsSubmitting(true);

//     try {
//       // Ensure required fields are not empty before submission
//       if (!formData.severity) {
//         setErrors({ severity: "Please select severity level" });
//         return;
//       }

//       if (!formData.urgencyLevel) {
//         setErrors({ urgencyLevel: "Please select urgency level" });
//         return;
//       }

//       // Prepare submission data with proper disaster type mapping
//       const submissionData = {
//         disasterType: mapDisasterType(formData.disasterDetail),
//         disasterDetail: formData.disasterDetail,
//         customDisasterDetail: formData.customDisasterDetail,
//         description: formData.description,
//         severity: formData.severity as "low" | "medium" | "high" | "critical",
//         dateTime: formData.dateTime,
//         location: {
//           address: formData.location?.address || "",
//           lat: formData.location?.lat || 0,
//           lng: formData.location?.lng || 0,
//         },
//         impactType: formData.impactType,
//         customImpactType: formData.customImpactType,
//         impactDescription: formData.impactDescription,
//         assistanceNeeded: formData.assistanceNeeded,
//         customAssistanceType: formData.customAssistanceType,
//         assistanceDescription: formData.assistanceDescription,
//         urgencyLevel: formData.urgencyLevel as
//           | "immediate"
//           | "within_24h"
//           | "within_week"
//           | "non_urgent",
//         contactName: formData.contactName,
//         contactPhone: formData.contactPhone,
//         contactEmail: formData.contactEmail,
//         isEmergency: formData.isEmergency,
//         photos: formData.photos,
//       };

//       // Submit the report using the API
//       //await ReportsAPI.submitReport(submissionData);

//       setSubmitSuccess(true);

//       // Reset form after successful submission
//       setTimeout(() => {
//         navigate("/reports");
//       }, 3000);
//     } catch (error) {
//       setErrors({ submit: "Failed to submit report. Please try again." });
//     } finally {
//       setIsSubmitting(false);
//     }
//   }, [isAuthenticated, validateStep, formData, navigate, mapDisasterType]);

//   const stepTitles = [
//     "Disaster Information",
//     "Location & Impact",
//     // 'Assistance & Contact',
//     "Review & Submit",
//   ];

//   if (submitSuccess) {
//     return (
//       <div className="min-h-screen bg-gradient-to-br from-green-50 to-blue-50 flex items-center justify-center">
//         <div className="bg-white rounded-2xl shadow-xl p-8 max-w-md mx-4 text-center">
//           <div className="w-16 h-16 bg-green-100 rounded-full flex items-center justify-center mx-auto mb-4">
//             <CheckCircle size={32} className="text-green-600" />
//           </div>
//           <h2 className="text-2xl font-bold text-gray-900 mb-2">
//             Report Submitted Successfully!
//           </h2>
//           <p className="text-gray-600 mb-6">
//             Thank you for reporting this disaster. Our team will review your
//             submission and take appropriate action.
//           </p>
//           <div className="flex items-center justify-center text-sm text-gray-500">
//             <Clock size={16} className="mr-2" />
//             Redirecting to reports page...
//           </div>
//         </div>
//       </div>
//     );
//   }

//   return (
//     <div className="min-h-screen bg-gray-50">
//       <Header />

//       <main className="navbar-spacing pb-12">
//         <div className="max-w-4xl mx-auto px-6 lg:px-8">
//           {/* Clean Header */}
//           <div className="text-center mb-12">
//             <h1 className="text-4xl lg:text-5xl font-black text-gray-900 mb-4">
//               Report a Disaster Impact
//             </h1>
//             <p className="text-lg text-gray-600 max-w-2xl mx-auto">
//               Help your community by reporting disaster impacts and requesting
//               assistance
//             </p>
//           </div>

//           {/* Beautiful Progress Steps */}
//           <div className="flex items-center justify-center mb-16">
//             <div className="flex items-center space-x-8">
//               {stepTitles.map((title, index) => {
//                 const stepNumber = index + 1;
//                 const isActive = currentStep === stepNumber;
//                 const isCompleted = currentStep > stepNumber;

//                 return (
//                   <div key={stepNumber} className="flex items-center">
//                     <div className="flex flex-col items-center">
//                       <div
//                         className={`w-12 h-12 rounded-full flex items-center justify-center text-sm font-bold transition-all duration-300 ${
//                           isCompleted
//                             ? "bg-blue-600 text-white shadow-lg"
//                             : isActive
//                             ? "bg-blue-600 text-white shadow-lg scale-110"
//                             : "bg-gray-200 text-gray-500"
//                         }`}
//                       >
//                         {isCompleted ? <CheckCircle size={20} /> : stepNumber}
//                       </div>
//                       <span
//                         className={`mt-3 text-sm font-medium text-center ${
//                           isActive
//                             ? "text-blue-600"
//                             : isCompleted
//                             ? "text-blue-600"
//                             : "text-gray-400"
//                         }`}
//                       >
//                         {title}
//                       </span>
//                     </div>
//                     {index < stepTitles.length - 1 && (
//                       <div
//                         className={`w-16 h-0.5 mx-6 transition-colors duration-300 ${
//                           isCompleted ? "bg-blue-600" : "bg-gray-200"
//                         }`}
//                       />
//                     )}
//                   </div>
//                 );
//               })}
//             </div>
//           </div>

//           {/* Clean Form Container */}
//           <div className="bg-white rounded-3xl shadow-lg border border-gray-100 p-8 lg:p-12">
//             {/* Emergency Alert */}
//             {formData.isEmergency && (
//               <div className="mb-6 p-4 bg-red-50 border border-red-200 rounded-xl flex items-start">
//                 <AlertTriangle size={20} className="text-red-600 mr-3 mt-0.5" />
//                 <div>
//                   <h3 className="font-semibold text-red-800">
//                     Emergency Situation Detected
//                   </h3>
//                   <p className="text-red-700 text-sm mt-1">
//                     For immediate life-threatening emergencies, please call
//                     emergency services (911) first.
//                   </p>
//                 </div>
//               </div>
//             )}

//             {/* Step 1: Disaster Information */}
//             {currentStep === 1 && (
//               <div className="space-y-8">
//                 <div>
//                   <h2 className="text-2xl font-semibold text-gray-900 mb-6">
//                     Disaster Information
//                   </h2>

//                   {/* Emergency Toggle */}
//                   <div className="mb-6 p-4 bg-orange-50 border border-orange-200 rounded-xl">
//                     <label className="flex items-center cursor-pointer">
//                       <input
//                         type="checkbox"
//                         checked={formData.isEmergency}
//                         onChange={(e) =>
//                           setFormData((prev) => ({
//                             ...prev,
//                             isEmergency: e.target.checked,
//                           }))
//                         }
//                         className="mr-3 text-red-600 focus:ring-red-500"
//                       />
//                       <div>
//                         <span className="font-semibold text-orange-800">
//                           This is an emergency situation
//                         </span>
//                         <p className="text-sm text-orange-700">
//                           Check this if immediate response is needed
//                         </p>
//                       </div>
//                     </label>
//                   </div>

//                   {/* Refined Disaster Type Selection */}
//                   <div className="mb-8">
//                     <label className="block text-lg font-semibold text-gray-900 mb-6">
//                       Disaster Type
//                     </label>
//                     <div className="grid grid-cols-1 md:grid-cols-2 gap-4">
//                       {Object.entries(disasterTypes).map(([key, category]) => (
//                         <label
//                           key={key}
//                           className={`group relative flex items-center p-6 border-2 rounded-2xl cursor-pointer transition-all duration-300 hover:shadow-lg ${
//                             formData.disasterType === key
//                               ? "border-blue-500 bg-gradient-to-br from-blue-50 to-blue-100 shadow-md"
//                               : "border-gray-200 hover:border-blue-300 hover:bg-gradient-to-br hover:from-gray-50 hover:to-blue-50"
//                           }`}
//                         >
//                           <input
//                             type="radio"
//                             name="disasterType"
//                             value={key}
//                             checked={formData.disasterType === key}
//                             onChange={(e) =>
//                               setFormData((prev) => ({
//                                 ...prev,
//                                 disasterType: e.target.value,
//                                 disasterDetail: "",
//                               }))
//                             }
//                             className="w-5 h-5 text-blue-600 border-gray-300 focus:ring-blue-500 focus:ring-2 mr-4"
//                           />
//                           <div className="flex-1">
//                             <span
//                               className={`text-lg font-semibold transition-colors duration-200 ${
//                                 formData.disasterType === key
//                                   ? "text-blue-900"
//                                   : "text-gray-900 group-hover:text-blue-800"
//                               }`}
//                             >
//                               {category.label}
//                             </span>
//                           </div>
//                           {/* Selection indicator */}
//                           {formData.disasterType === key && (
//                             <div className="absolute top-3 right-3 w-6 h-6 bg-blue-500 rounded-full flex items-center justify-center">
//                               <CheckCircle size={16} className="text-white" />
//                             </div>
//                           )}
//                         </label>
//                       ))}
//                     </div>
//                     {errors.disasterType && (
//                       <p
//                         className="mt-3 text-sm text-red-600 flex items-center"
//                         data-testid="disasterType-error"
//                       >
//                         <AlertTriangle size={16} className="mr-2" />
//                         {errors.disasterType}
//                       </p>
//                     )}
//                   </div>

//                   {/* Specific Disaster Type */}
//                   {formData.disasterType && (
//                     <div className="mb-6">
//                       <label className="block text-sm font-medium text-gray-700 mb-4">
//                         Specific Type *
//                       </label>
//                       <div className="grid grid-cols-2 md:grid-cols-3 lg:grid-cols-4 gap-3">
//                         {disasterTypes[
//                           formData.disasterType as keyof typeof disasterTypes
//                         ].options.map((option) => (
//                           <button
//                             key={option}
//                             type="button"
//                             onClick={() =>
//                               setFormData((prev) => ({
//                                 ...prev,
//                                 disasterDetail: option,
//                               }))
//                             }
//                             className={`p-3 border rounded-xl text-sm transition-all duration-200 ${
//                               formData.disasterDetail === option
//                                 ? "border-blue-500 bg-blue-50 text-blue-700"
//                                 : "border-gray-200 hover:border-gray-300 hover:bg-gray-50"
//                             }`}
//                           >
//                             {option}
//                           </button>
//                         ))}
//                       </div>
//                       {errors.disasterDetail && (
//                         <p
//                           className="mt-2 text-sm text-red-600"
//                           data-testid="disasterDetail-error"
//                         >
//                           {errors.disasterDetail}
//                         </p>
//                       )}
//                     </div>
//                   )}

//                   {/* Custom Disaster Detail */}
//                   {(formData.disasterDetail === "Other Natural" ||
//                     formData.disasterDetail === "Other Non-Natural") && (
//                     <div className="mb-6">
//                       <label className="block text-sm font-medium text-gray-700 mb-2">
//                         Please specify *
//                       </label>
//                       <input
//                         type="text"
//                         value={formData.customDisasterDetail}
//                         onChange={(e) =>
//                           setFormData((prev) => ({
//                             ...prev,
//                             customDisasterDetail: e.target.value,
//                           }))
//                         }
//                         className="w-full px-4 py-3 border border-gray-200 rounded-xl focus:ring-2 focus:ring-blue-500 focus:border-blue-500"
//                         placeholder="Specify the type of disaster"
//                       />
//                       {errors.customDisasterDetail && (
//                         <p
//                           className="mt-2 text-sm text-red-600"
//                           data-testid="customDisasterDetail-error"
//                         >
//                           {errors.customDisasterDetail}
//                         </p>
//                       )}
//                     </div>
//                   )}

//                   {/* Severity Level */}
//                   <div className="mb-6">
//                     <label className="block text-sm font-medium text-gray-700 mb-4">
//                       Severity Level *
//                     </label>
//                     <div className="grid grid-cols-2 md:grid-cols-4 gap-3">
//                       {[
//                         {
//                           value: "low",
//                           label: "Low",
//                           color: "from-green-500 to-green-600",
//                         },
//                         {
//                           value: "medium",
//                           label: "Medium",
//                           color: "from-yellow-500 to-yellow-600",
//                         },
//                         {
//                           value: "high",
//                           label: "High",
//                           color: "from-orange-500 to-orange-600",
//                         },
//                         {
//                           value: "critical",
//                           label: "Critical",
//                           color: "from-red-500 to-red-600",
//                         },
//                       ].map((severity) => (
//                         <button
//                           key={severity.value}
//                           type="button"
//                           onClick={() =>
//                             setFormData((prev) => ({
//                               ...prev,
//                               severity: severity.value as any,
//                             }))
//                           }
//                           className={`p-3 border rounded-xl transition-all duration-200 ${
//                             formData.severity === severity.value
//                               ? "border-blue-500 bg-blue-50"
//                               : "border-gray-200 hover:border-gray-300 hover:bg-gray-50"
//                           }`}
//                         >
//                           <div
//                             className={`w-8 h-8 rounded-full bg-gradient-to-r ${severity.color} mx-auto mb-2`}
//                           />
//                           <span className="text-sm font-medium">
//                             {severity.label}
//                           </span>
//                         </button>
//                       ))}
//                     </div>
//                     {errors.severity && (
//                       <p
//                         className="mt-2 text-sm text-red-600"
//                         data-testid="severity-error"
//                       >
//                         {errors.severity}
//                       </p>
//                     )}
//                   </div>

//                   {/* Date and Time */}
//                   <div className="mb-6">
//                     <label
//                       htmlFor="dateTime"
//                       className="block text-sm font-medium text-gray-700 mb-2"
//                     >
//                       When did this occur? *
//                     </label>
//                     <input
//                       id="dateTime"
//                       type="datetime-local"
//                       value={formData.dateTime}
//                       onChange={(e) =>
//                         setFormData((prev) => ({
//                           ...prev,
//                           dateTime: e.target.value,
//                         }))
//                       }
//                       max={new Date().toISOString().slice(0, 16)}
//                       className="w-full px-4 py-3 border border-gray-200 rounded-xl focus:ring-2 focus:ring-blue-500 focus:border-blue-500"
//                     />
//                     {errors.dateTime && (
//                       <p
//                         className="mt-2 text-sm text-red-600"
//                         data-testid="dateTime-error"
//                       >
//                         {errors.dateTime}
//                       </p>
//                     )}
//                   </div>

//                   {/* Description */}
//                   <div>
//                     <label className="block text-sm font-medium text-gray-700 mb-2">
//                       Detailed Description *
//                     </label>
//                     <textarea
//                       value={formData.description}
//                       onChange={(e) =>
//                         setFormData((prev) => ({
//                           ...prev,
//                           description: e.target.value,
//                         }))
//                       }
//                       rows={4}
//                       className="w-full px-4 py-3 border border-gray-200 rounded-xl focus:ring-2 focus:ring-blue-500 focus:border-blue-500"
//                       placeholder="Provide detailed information about what happened, current situation, and any immediate concerns..."
//                     />
//                     <div className="flex justify-between mt-2">
//                       <div>
//                         {errors.description && (
//                           <p
//                             className="text-sm text-red-600"
//                             data-testid="description-error"
//                           >
//                             {errors.description}
//                           </p>
//                         )}
//                       </div>
//                       <p className="text-sm text-gray-500">
//                         {formData.description.length}/500 characters
//                       </p>
//                     </div>
//                   </div>
//                 </div>
//               </div>
//             )}

//             {/* Step 2: Location & Impact */}
//             {currentStep === 2 && (
//               <div className="space-y-8">
//                 <h2 className="text-2xl font-semibold text-gray-900 mb-6">
//                   Location & Impact Assessment
//                 </h2>

//                 {/* Location Selection */}
//                 <div>
//                   <label className="block text-sm font-medium text-gray-700 mb-4">
//                     Location *
//                   </label>
//                   <div className="border border-gray-200 rounded-xl relative">
//                     <LocationPicker
//                       onLocationSelect={handleLocationSelect}
//                       height="450px"
//                     />
//                   </div>
//                   {formData.location && (
//                     <div className="mt-3 p-3 bg-green-50 border border-green-200 rounded-xl flex items-center">
//                       <MapPin size={16} className="text-green-600 mr-2" />
//                       <span className="text-sm text-green-800">
//                         {formData.location.address}
//                       </span>
//                     </div>
//                   )}
//                   {errors.location && (
//                     <p
//                       className="mt-2 text-sm text-red-600"
//                       data-testid="location-error"
//                     >
//                       {errors.location}
//                     </p>
//                   )}
//                 </div>

//                 {/* Impact Types */}
//                 <div>
//                   <label className="block text-sm font-medium text-gray-700 mb-4">
//                     Type of Impact *
//                   </label>
//                   <div className="grid grid-cols-2 md:grid-cols-3 gap-3">
//                     {impactTypes.map((type) => (
//                       <label
//                         key={type}
//                         className="flex items-center p-3 border border-gray-200 rounded-xl cursor-pointer hover:bg-blue-50 hover:border-blue-200 transition-all duration-200"
//                       >
//                         <input
//                           type="checkbox"
//                           checked={formData.impactType.includes(type)}
//                           onChange={() => toggleImpactType(type)}
//                           className="mr-3 text-blue-600 focus:ring-blue-500"
//                         />
//                         <span className="text-sm">{type}</span>
//                       </label>
//                     ))}
//                   </div>
//                   {errors.impactType && (
//                     <p
//                       className="mt-2 text-sm text-red-600"
//                       data-testid="impactType-error"
//                     >
//                       {errors.impactType}
//                     </p>
//                   )}
//                 </div>

//                 {/* Custom Impact Type */}
//                 {formData.impactType.includes("Other") && (
//                   <div>
//                     <label className="block text-sm font-medium text-gray-700 mb-2">
//                       Please specify other impact type *
//                     </label>
//                     <input
//                       type="text"
//                       value={formData.customImpactType}
//                       onChange={(e) =>
//                         setFormData((prev) => ({
//                           ...prev,
//                           customImpactType: e.target.value,
//                         }))
//                       }
//                       className="w-full px-4 py-3 border border-gray-200 rounded-xl focus:ring-2 focus:ring-blue-500 focus:border-blue-500"
//                       placeholder="Specify the type of impact"
//                     />
//                     {errors.customImpactType && (
//                       <p
//                         className="mt-2 text-sm text-red-600"
//                         data-testid="customImpactType-error"
//                       >
//                         {errors.customImpactType}
//                       </p>
//                     )}
//                   </div>
//                 )}

//                 {/* Impact Description */}
//                 <div>
//                   <label className="block text-sm font-medium text-gray-700 mb-2">
//                     Detailed Impact Description *
//                   </label>
//                   <textarea
//                     value={formData.impactDescription}
//                     onChange={(e) =>
//                       setFormData((prev) => ({
//                         ...prev,
//                         impactDescription: e.target.value,
//                       }))
//                     }
//                     className="w-full px-4 py-3 border border-gray-200 rounded-xl focus:ring-2 focus:ring-blue-500 focus:border-blue-500 resize-none"
//                     rows={4}
//                     maxLength={500}
//                     placeholder="Provide detailed information about the impact, current situation, and any immediate concerns..."
//                   />
//                   <div className="flex justify-between items-center mt-2">
//                     {errors.impactDescription && (
//                       <p
//                         className="text-sm text-red-600"
//                         data-testid="impactDescription-error"
//                       >
//                         {errors.impactDescription}
//                       </p>
//                     )}
//                     <p className="text-sm text-gray-500 ml-auto">
//                       {formData.impactDescription.length}/500 characters
//                     </p>
//                   </div>
//                 </div>

//                 {/* Photo Upload */}
//                 <div>
//                   <label className="block text-sm font-medium text-gray-700 mb-4">
//                     Photos (Optional - Max 10 photos, 10MB each)
//                   </label>
//                   <div className="border-2 border-dashed border-gray-300 rounded-xl p-6 text-center hover:border-blue-400 transition-colors">
//                     <input
//                       type="file"
//                       multiple
//                       accept="image/*"
//                       onChange={handlePhotoUpload}
//                       className="hidden"
//                       id="photo-upload"
//                     />
//                     <label htmlFor="photo-upload" className="cursor-pointer">
//                       <Camera
//                         size={48}
//                         className="mx-auto text-gray-400 mb-4"
//                       />
//                       <p className="text-gray-600 mb-2">
//                         Click to upload photos
//                       </p>
//                       <p className="text-sm text-gray-500">
//                         PNG, JPG, GIF up to 10MB each
//                       </p>
//                     </label>
//                   </div>

//                   {formData.photos.length > 0 && (
//                     <div className="grid grid-cols-2 md:grid-cols-3 lg:grid-cols-5 gap-4 mt-6">
//                       {formData.photos.map((photo, index) => (
//                         <div key={index} className="relative group">
//                           <img
//                             src={URL.createObjectURL(photo)}
//                             alt={`Upload ${index + 1}`}
//                             className="w-full h-24 object-cover rounded-xl"
//                           />
//                           <button
//                             onClick={() => removePhoto(index)}
//                             className="absolute -top-2 -right-2 bg-red-500 text-white rounded-full w-6 h-6 flex items-center justify-center text-sm hover:bg-red-600 opacity-0 group-hover:opacity-100 transition-all duration-200 shadow-lg"
//                           >
//                             <X size={14} />
//                           </button>
//                         </div>
//                       ))}
//                     </div>
//                   )}
//                 </div>
//               </div>
//             )}

//             {/* Step 3: Assistance & Contact */}
//             {currentStep === 3 && (
//               <div className="space-y-8">
//                 <h2 className="text-2xl font-semibold text-gray-900 mb-6">
//                   Assistance Needed & Contact Information
//                 </h2>

//                 {/* Urgency Level */}
//                 <div>
//                   <label className="block text-sm font-medium text-gray-700 mb-4">
//                     Urgency Level *
//                   </label>
//                   <div className="grid grid-cols-2 md:grid-cols-4 gap-3">
//                     {[
//                       {
//                         value: "immediate",
//                         label: "Immediate",
//                         desc: "Life-threatening",
//                         color: "from-red-500 to-red-600",
//                         icon: Zap,
//                       },
//                       {
//                         value: "within_24h",
//                         label: "Within 24h",
//                         desc: "Urgent",
//                         color: "from-orange-500 to-orange-600",
//                         icon: Clock,
//                       },
//                       {
//                         value: "within_week",
//                         label: "Within Week",
//                         desc: "Important",
//                         color: "from-yellow-500 to-yellow-600",
//                         icon: Clock,
//                       },
//                       {
//                         value: "non_urgent",
//                         label: "Non-urgent",
//                         desc: "When possible",
//                         color: "from-green-500 to-green-600",
//                         icon: Clock,
//                       },
//                     ].map((urgency) => {
//                       const Icon = urgency.icon;
//                       return (
//                         <button
//                           key={urgency.value}
//                           type="button"
//                           onClick={() =>
//                             setFormData((prev) => ({
//                               ...prev,
//                               urgencyLevel: urgency.value as any,
//                             }))
//                           }
//                           className={`p-4 border rounded-xl transition-all duration-200 text-center ${
//                             formData.urgencyLevel === urgency.value
//                               ? "border-blue-500 bg-blue-50"
//                               : "border-gray-200 hover:border-gray-300 hover:bg-gray-50"
//                           }`}
//                         >
//                           <div
//                             className={`w-10 h-10 rounded-full bg-gradient-to-r ${urgency.color} mx-auto mb-2 flex items-center justify-center`}
//                           >
//                             <Icon size={20} className="text-white" />
//                           </div>
//                           <div className="text-sm font-medium">
//                             {urgency.label}
//                           </div>
//                           <div className="text-xs text-gray-500">
//                             {urgency.desc}
//                           </div>
//                         </button>
//                       );
//                     })}
//                   </div>
//                   {errors.urgencyLevel && (
//                     <p
//                       className="mt-2 text-sm text-red-600"
//                       data-testid="urgencyLevel-error"
//                     >
//                       {errors.urgencyLevel}
//                     </p>
//                   )}
//                 </div>

//                 {/* Assistance Types */}
//                 <div>
//                   <label className="block text-sm font-medium text-gray-700 mb-4">
//                     Type of Assistance Needed *
//                   </label>
//                   <div className="grid grid-cols-2 md:grid-cols-3 gap-3">
//                     {assistanceTypes.map((type) => (
//                       <label
//                         key={type}
//                         className="flex items-center p-3 border border-gray-200 rounded-xl cursor-pointer hover:bg-blue-50 hover:border-blue-200 transition-all duration-200"
//                       >
//                         <input
//                           type="checkbox"
//                           checked={formData.assistanceNeeded.includes(type)}
//                           onChange={() => toggleAssistanceType(type)}
//                           className="mr-3 text-blue-600 focus:ring-blue-500"
//                         />
//                         <span className="text-sm">{type}</span>
//                       </label>
//                     ))}
//                   </div>
//                   {errors.assistanceNeeded && (
//                     <p
//                       className="mt-2 text-sm text-red-600"
//                       data-testid="assistanceNeeded-error"
//                     >
//                       {errors.assistanceNeeded}
//                     </p>
//                   )}
//                 </div>

//                 {/* Custom Assistance Type */}
//                 {formData.assistanceNeeded.includes("Other") && (
//                   <div>
//                     <label className="block text-sm font-medium text-gray-700 mb-2">
//                       Please specify other assistance type *
//                     </label>
//                     <input
//                       type="text"
//                       value={formData.customAssistanceType}
//                       onChange={(e) =>
//                         setFormData((prev) => ({
//                           ...prev,
//                           customAssistanceType: e.target.value,
//                         }))
//                       }
//                       className="w-full px-4 py-3 border border-gray-200 rounded-xl focus:ring-2 focus:ring-blue-500 focus:border-blue-500"
//                       placeholder="Specify the type of assistance needed"
//                     />
//                     {errors.customAssistanceType && (
//                       <p
//                         className="mt-2 text-sm text-red-600"
//                         data-testid="customAssistanceType-error"
//                       >
//                         {errors.customAssistanceType}
//                       </p>
//                     )}
//                   </div>
//                 )}

//                 {/* Assistance Description */}
//                 <div>
//                   <label className="block text-sm font-medium text-gray-700 mb-2">
//                     Detailed Assistance Description *
//                   </label>
//                   <textarea
//                     value={formData.assistanceDescription}
//                     onChange={(e) =>
//                       setFormData((prev) => ({
//                         ...prev,
//                         assistanceDescription: e.target.value,
//                       }))
//                     }
//                     rows={4}
//                     className="w-full px-4 py-3 border border-gray-200 rounded-xl focus:ring-2 focus:ring-blue-500 focus:border-blue-500"
//                     placeholder="Please provide specific details about what help is needed, how many people are affected, any special requirements, accessibility needs, etc."
//                   />
//                   {errors.assistanceDescription && (
//                     <p
//                       className="mt-2 text-sm text-red-600"
//                       data-testid="assistanceDescription-error"
//                     >
//                       {errors.assistanceDescription}
//                     </p>
//                   )}
//                 </div>
//               </div>
//             )}

//             {/* Step 4: Review & Submit */}
//             {currentStep === 4 && (
//               <div className="space-y-8">
//                 <h2 className="text-2xl font-semibold text-gray-900 mb-6">
//                   Review & Submit
//                 </h2>

//                 <div className="bg-gray-50 rounded-xl p-6 space-y-6">
//                   {/* Disaster Information */}
//                   <div className="border-b border-gray-200 pb-4">
//                     <h3 className="font-semibold text-gray-900 mb-3 flex items-center">
//                       <FileText size={20} className="mr-2" />
//                       Disaster Information
//                     </h3>
//                     <div className="grid grid-cols-1 md:grid-cols-2 gap-4 text-sm">
//                       <div>
//                         <span className="text-gray-600">Type:</span>
//                         <p className="font-medium">
//                           {formData.disasterDetail ||
//                             formData.customDisasterDetail}
//                           {formData.isEmergency && (
//                             <span className="ml-2 px-2 py-1 bg-red-100 text-red-800 rounded-full text-xs">
//                               EMERGENCY
//                             </span>
//                           )}
//                         </p>
//                       </div>
//                       <div>
//                         <span className="text-gray-600">Severity:</span>
//                         <p className="font-medium capitalize">
//                           {formData.severity}
//                         </p>
//                       </div>
//                       <div>
//                         <span className="text-gray-600">Date & Time:</span>
//                         <p className="font-medium">
//                           {new Date(formData.dateTime).toLocaleString()}
//                         </p>
//                       </div>
//                       <div>
//                         <span className="text-gray-600">Urgency:</span>
//                         <p className="font-medium capitalize">
//                           {formData.urgencyLevel?.replace("_", " ")}
//                         </p>
//                       </div>
//                     </div>
//                     <div className="mt-3">
//                       <span className="text-gray-600">Description:</span>
//                       <p className="font-medium mt-1">{formData.description}</p>
//                     </div>
//                   </div>

//                   {/* Location & Impact */}
//                   <div className="border-b border-gray-200 pb-4">
//                     <h3 className="font-semibold text-gray-900 mb-3 flex items-center">
//                       <MapPin size={20} className="mr-2" />
//                       Location & Impact
//                     </h3>
//                     <div className="grid grid-cols-1 md:grid-cols-2 gap-4 text-sm">
//                       <div>
//                         <span className="text-gray-600">Location:</span>
//                         <p className="font-medium">
//                           {formData.location?.address}
//                         </p>
//                         <p className="text-xs text-gray-500">
//                           {formData.location?.lat.toFixed(6)},{" "}
//                           {formData.location?.lng.toFixed(6)}
//                         </p>
//                       </div>

//                       <div>
//                         <span className="text-gray-600">Impact Types:</span>
//                         <p className="font-medium">
//                           {formData.impactType.join(", ")}
//                           {formData.impactType.includes("Other") &&
//                             formData.customImpactType &&
//                             ` (${formData.customImpactType})`}
//                         </p>
//                       </div>
//                       <div>
//                         <span className="text-gray-600">
//                           Impact Description:
//                         </span>
//                         <p className="font-medium text-sm leading-relaxed">
//                           {formData.impactDescription}
//                         </p>
//                       </div>
//                       {/* {formData.estimatedDamage && (
//                         <div>
//                           <span className="text-gray-600">Estimated Damage:</span>
//                           <p className="font-medium capitalize">{formData.estimatedDamage}</p>
//                         </div>
//                       )} */}
//                     </div>

//                     {formData.photos.length > 0 && (
//                       <div className="mt-3">
//                         <span className="text-gray-600">
//                           Photos ({formData.photos.length}):
//                         </span>
//                         <div className="flex space-x-2 mt-2">
//                           {formData.photos.slice(0, 5).map((photo, index) => (
//                             <img
//                               key={index}
//                               src={URL.createObjectURL(photo)}
//                               alt={`Preview ${index + 1}`}
//                               className="w-16 h-16 object-cover rounded-lg"
//                             />
//                           ))}
//                           {formData.photos.length > 5 && (
//                             <div className="w-16 h-16 bg-gray-200 rounded-lg flex items-center justify-center text-sm text-gray-600">
//                               +{formData.photos.length - 5}
//                             </div>
//                           )}
//                         </div>
//                       </div>
//                     )}
//                   </div>

//                   {/* Assistance & Contact */}
//                   <div>
//                     <h3 className="font-semibold text-gray-900 mb-3 flex items-center">
//                       <Users size={20} className="mr-2" />
//                       Assistance & Contact
//                     </h3>
//                     <div className="grid grid-cols-1 md:grid-cols-2 gap-4 text-sm">
//                       <div>
//                         <span className="text-gray-600">
//                           Assistance Needed:
//                         </span>
//                         <p className="font-medium">
//                           {formData.assistanceNeeded.join(", ")}
//                           {formData.assistanceNeeded.includes("Other") &&
//                             formData.customAssistanceType &&
//                             ` (${formData.customAssistanceType})`}
//                         </p>
//                       </div>
//                       <div>
//                         <span className="text-gray-600">Contact:</span>
//                         <p className="font-medium">{formData.contactName}</p>
//                         {formData.contactPhone && (
//                           <p className="text-gray-600">
//                             {formData.contactPhone}
//                           </p>
//                         )}
//                         {formData.contactEmail && (
//                           <p className="text-gray-600">
//                             {formData.contactEmail}
//                           </p>
//                         )}
//                       </div>
//                     </div>
//                     <div className="mt-3">
//                       <span className="text-gray-600">
//                         Assistance Description:
//                       </span>
//                       <p className="font-medium mt-1">
//                         {formData.assistanceDescription}
//                       </p>
//                     </div>
//                   </div>
//                 </div>

//                 {/* Important Notice */}
//                 <div className="bg-blue-50 border border-blue-200 rounded-xl p-4 flex items-start">
//                   <AlertTriangle
//                     size={20}
//                     className="text-blue-600 mr-3 mt-0.5"
//                   />
//                   <div>
//                     <h3 className="font-semibold text-blue-800">
//                       Important Notice
//                     </h3>
//                     <p className="text-blue-700 text-sm mt-1">
//                       Your report will be reviewed by our emergency response
//                       team. We may contact you for additional information. For
//                       immediate life-threatening emergencies, please call
//                       emergency services (911) directly.
//                     </p>
//                   </div>
//                 </div>

//                 {/* Submit Error */}
//                 {errors.submit && (
//                   <div className="bg-red-50 border border-red-200 rounded-xl p-4">
//                     <p className="text-red-700">{errors.submit}</p>
//                   </div>
//                 )}
//               </div>
//             )}

//             {/* Login Prompt Modal */}
//             {showLoginPrompt && (
//               <div className="fixed inset-0 bg-black bg-opacity-50 flex items-center justify-center z-50">
//                 <div className="bg-white rounded-xl p-6 max-w-md mx-4">
//                   <h3 className="text-lg font-semibold text-gray-900 mb-4">
//                     Login Required
//                   </h3>
//                   <p className="text-gray-600 mb-6">
//                     You need to be logged in to submit a disaster impact report.
//                     This helps us verify reports and contact you if needed.
//                   </p>
//                   <div className="flex space-x-3">
//                     <button
//                       onClick={() => navigate("/login")}
//                       className="flex-1 bg-blue-600 text-white px-4 py-2 rounded-lg hover:bg-blue-700 transition-colors"
//                     >
//                       Login
//                     </button>
//                     <button
//                       onClick={() => setShowLoginPrompt(false)}
//                       className="flex-1 bg-gray-200 text-gray-800 px-4 py-2 rounded-lg hover:bg-gray-300 transition-colors"
//                     >
//                       Cancel
//                     </button>
//                   </div>
//                 </div>
//               </div>
//             )}

//             {/* Navigation Buttons */}
//             <div className="flex justify-between pt-8 border-t border-gray-100">
//               <button
//                 onClick={handleBack}
//                 disabled={currentStep === 1}
//                 className="flex items-center px-6 py-3 border border-gray-300 rounded-xl text-gray-700 hover:bg-gray-50 transition-colors disabled:opacity-50 disabled:cursor-not-allowed"
//               >
//                 <ChevronLeft size={20} className="mr-2" />
//                 Back
//               </button>

//               {currentStep < 4 ? (
//                 <button
//                   onClick={handleNextClick}
//                   className={`flex items-center px-6 py-3 rounded-xl transition-all duration-200 shadow-sm ${
//                     canProceed
//                       ? "bg-gradient-to-r from-blue-500 to-blue-600 text-white hover:from-blue-600 hover:to-blue-700"
//                       : "bg-gray-300 text-gray-600 cursor-pointer"
//                   }`}
//                 >
//                   Next
//                   <ChevronRight size={20} className="ml-2" />
//                 </button>
//               ) : (
//                 <button
//                   onClick={handleSubmit}
//                   disabled={isSubmitting || !canProceed}
//                   className="flex items-center px-6 py-3 bg-gradient-to-r from-green-500 to-green-600 text-white rounded-xl hover:from-green-600 hover:to-green-700 transition-all duration-200 disabled:opacity-50 disabled:cursor-not-allowed shadow-sm"
//                 >
//                   {isSubmitting ? (
//                     <>
//                       <div className="animate-spin rounded-full h-5 w-5 border-b-2 border-white mr-2" />
//                       Submitting...
//                     </>
//                   ) : (
//                     "Submit Report"
//                   )}
//                 </button>
//               )}
//             </div>
//           </div>
//         </div>
//       </main>

//       <Footer />
//     </div>
//   );
// };

// export default ReportImpact;

import React, { useEffect, useState } from "react";
import {
  DisasterReportCreateDto,
  SeverityLevel,
} from "../types/DisasterReport";
import { DisasterReportService } from "../services/disasterReportService";
import { DisasterCategory, DisasterTypeDto } from "../types/DisasterType";
import { DisasterTypeService } from "../services/disasterTypeService";
import { ImpactTypeDto } from "../types/ImpactType";
import { ImpactTypeService } from "../services/ImpactTypeService";

interface Props {
  authToken: string;
  onSuccess?: () => void;
}

const ReportImpact: React.FC<Props> = ({ authToken, onSuccess }) => {
  const [step, setStep] = useState(1);
  const [disasterTypes, setDisasterTypes] = useState<DisasterTypeDto[]>([]);

  const [formData, setFormData] = useState<DisasterReportCreateDto>({
    title: "",
    description: "",
    timestamp: "",
    severity: SeverityLevel.Low,
    disasterCategory: undefined,
    disasterTypeId: 0,
    disasterEventName: "",
    impactDetails: [],
  });

  const [impactDescription, setImpactDescription] = useState("");
  const [selectedImpacts, setSelectedImpacts] = useState<ImpactTypeDto[]>([]);
  const [location, setLocation] = useState<{ lat: number; lng: number } | null>(
    null
  );
  const [selectedDisasterTypeName, setSelectedDisasterTypeName] = useState("");

  // 👉 New states for "Other"
  const [showOtherInput, setShowOtherInput] = useState(false);
  const [newDisasterTypeName, setNewDisasterTypeName] = useState("");
  const [impactTypes, setImpactTypes] = useState<ImpactTypeDto[]>([]);
  const [errors, setErrors] = useState<Record<string, string>>({});

  const handleImpactSelect = (impact: ImpactTypeDto) => {
    setSelectedImpacts((prev) =>
      prev.some((i) => i.id === impact.id)
        ? prev.filter((i) => i.id !== impact.id)
        : [...prev, impact]
    );
  };

  const fetchDisasterTypes = async () => {
    try {
      const token = localStorage.getItem("token");
      const data = await DisasterTypeService.getAll(token || undefined);
      setDisasterTypes(data);
    } catch (err) {
      console.error("Failed to load disaster types:", err);
    }
  };
  const fetchImpactTypes = async () => {
    try {
      const token = localStorage.getItem("token");
      console.log("Auth token:", token);
      const data = await ImpactTypeService.getAll(token || undefined);
      // ✅ Make sure data is always an array
      if (Array.isArray(data)) {
        setImpactTypes(data);
      } else {
        console.error("Impact types response is not an array:", data);
        setImpactTypes([]); // fallback
      }
    } catch (err) {
      console.error("Failed to load impact types:", err);
      setImpactTypes([]); // fallback to empty array
    }
  };
  useEffect(() => {
    fetchDisasterTypes();
    fetchImpactTypes();
  }, []);

  const handleCategorySelect = (category: DisasterCategory) => {
    const defaultType = disasterTypes.find((dt) => dt.category === category);
    setFormData((f) => ({
      ...f,
      disasterCategory: category,
      disasterTypeId: defaultType ? defaultType.id : 0,
    }));
    setShowOtherInput(false);
  };

  const handleTypeSelect = (typeId: number) => {
    const type = disasterTypes.find((t) => t.id === typeId);
    setFormData((prev) => ({
      ...prev,
      disasterTypeId: typeId,
    }));
    setSelectedDisasterTypeName(type ? type.name : "");
    setShowOtherInput(false);
  };

  const createNewDisasterType = async () => {
    if (!newDisasterTypeName.trim() || formData.disasterCategory == null)
      return;

    try {
      const token = localStorage.getItem("token") || undefined;
      const dto = {
        name: newDisasterTypeName,
        category: formData.disasterCategory,
      };
      await DisasterTypeService.create(dto, token);

      await fetchDisasterTypes();

      // auto-select new type
      const created = disasterTypes.find(
        (t) =>
          t.name.toLowerCase() === newDisasterTypeName.toLowerCase() &&
          t.category === formData.disasterCategory
      );
      if (created) handleTypeSelect(created.id);

      setNewDisasterTypeName("");
      setShowOtherInput(false);
    } catch (err) {
      console.error("Failed to create new type:", err);
      alert("Failed to create new disaster type");
    }
  };

  const handleNext = () => setStep((s) => Math.min(3, s + 1));
  const handleBack = () => setStep((s) => Math.max(1, s - 1));

  const handleSubmit = async () => {
    try {
      const dto: DisasterReportCreateDto = {
        ...formData,
        impactDetails: selectedImpacts.map((impact) => ({
          impactTypeName: impact.name,
          description: impactDescription,
          severity: formData.severity,
        })),
      };

      await DisasterReportService.create(dto);
      alert("Disaster report submitted successfully!");
      if (onSuccess) onSuccess();
    } catch (err) {
      console.error(err);
      alert("Failed to submit report");
    }
  };

  return (
    <div className="max-w-2xl mx-auto p-6 bg-white rounded-2xl shadow-lg">
      <h2 className="text-2xl font-bold mb-6 text-center">
        Report a Disaster Impact
      </h2>

      {step === 1 && (
        <div>
          <h3 className="text-lg font-semibold mb-4">Disaster Information</h3>

          <label className="block text-sm font-medium text-gray-700 mb-2">
            Disaster Type
          </label>
          <div className="flex gap-4 mb-4">
            {[
              { label: "Natural Disasters", value: DisasterCategory.Natural },
              {
                label: "Non-Natural Disasters",
                value: DisasterCategory.NonNatural,
              },
            ].map((cat) => (
              <button
                key={cat.value}
                type="button"
                onClick={() => handleCategorySelect(cat.value)}
                className={`flex items-center gap-2 px-4 py-2 rounded-lg border transition-all
                  ${
                    formData.disasterCategory === cat.value
                      ? "border-blue-500 bg-blue-50 text-blue-700"
                      : "border-gray-300 bg-white hover:border-gray-400"
                  }`}
              >
                <span
                  className={`w-4 h-4 rounded-full border ${
                    formData.disasterCategory === cat.value
                      ? "bg-blue-500 border-blue-500"
                      : "border-gray-400"
                  }`}
                />
                {cat.label}
              </button>
            ))}
          </div>

          {formData.disasterCategory !== undefined && (
            <div className="mb-6">
              <label className="block text-sm font-medium text-gray-700 mb-4">
                Specific Type *
              </label>
              <div className="grid grid-cols-2 md:grid-cols-3 lg:grid-cols-4 gap-3">
                {disasterTypes
                  .filter((dt) => dt.category === formData.disasterCategory)
                  .map((dt) => (
                    <button
                      key={dt.id}
                      type="button"
                      onClick={() => handleTypeSelect(dt.id)}
                      className={`p-3 border rounded-xl text-sm transition-all duration-200
                        ${
                          formData.disasterTypeId === dt.id
                            ? "border-blue-500 bg-blue-50 text-blue-700"
                            : "border-gray-200 hover:border-gray-300 hover:bg-gray-50"
                        }`}
                    >
                      {dt.name}
                    </button>
                  ))}

                {/* Other Button */}
                <button
                  type="button"
                  onClick={() => setShowOtherInput(true)}
                  className={`p-3 border rounded-xl text-sm transition-all duration-200
                    ${
                      showOtherInput
                        ? "border-blue-500 bg-blue-50"
                        : "border-gray-200 hover:border-gray-300 hover:bg-gray-50"
                    }
                  `}
                >
                  + Other
                </button>
              </div>

              {/* Show input when Other selected */}
              {showOtherInput && (
                <div className="mt-3 flex gap-2">
                  <input
                    type="text"
                    placeholder="Enter new disaster type"
                    className="border p-2 rounded-lg flex-1"
                    value={newDisasterTypeName}
                    onChange={(e) => setNewDisasterTypeName(e.target.value)}
                  />
                  <button
                    type="button"
                    className="px-4 py-2 bg-green-600 text-white rounded-lg"
                    onClick={createNewDisasterType}
                  >
                    Create
                  </button>
                </div>
              )}
            </div>
          )}

          {/* ✅ Show Disaster Event Name input if type selected */}
          {formData.disasterTypeId !== 0 && (
            <div className="mt-4">
              <label className="block text-sm font-medium text-gray-700 mb-2">
                Disaster Event Name
              </label>
              <input
                type="text"
                placeholder="e.g. Cyclone Mocha, 2025 Monsoon Flood"
                className="border p-2 rounded-lg w-full"
                value={formData.disasterEventName || ""}
                onChange={(e) =>
                  setFormData((prev) => ({
                    ...prev,
                    disasterEventName: e.target.value,
                  }))
                }
              />
            </div>
          )}

          <div className="mb-6">
            <label className="block text-sm font-medium text-gray-700 mb-4">
              Severity Level *
            </label>
            <div className="grid grid-cols-2 md:grid-cols-4 gap-3">
              {[
                { value: 0, label: "Low", color: "bg-green-500" },
                { value: 1, label: "Medium", color: "bg-yellow-500" },
                { value: 2, label: "High", color: "bg-orange-500" },
                { value: 3, label: "Critical", color: "bg-red-500" },
              ].map((severity) => (
                <button
                  key={severity.value}
                  type="button"
                  onClick={() =>
                    setFormData((prev) => ({
                      ...prev,
                      severity: severity.value, // ✅ Enum number
                    }))
                  }
                  className={`p-3 border rounded-xl flex flex-col items-center transition-all duration-200
          ${
            formData.severity === severity.value
              ? "border-blue-500 bg-blue-50"
              : "border-gray-200 hover:border-gray-300 hover:bg-gray-50"
          }
        `}
                >
                  <div
                    className={`w-6 h-6 rounded-full ${severity.color} mb-2`}
                  />
                  <span className="text-sm font-medium">{severity.label}</span>
                </button>
              ))}
            </div>
          </div>

          {/* Date and Time */}
          <div className="mb-6">
            <label
              htmlFor="dateTime"
              className="block text-sm font-medium text-gray-700 mb-2"
            >
              When did this occur? *
            </label>

            <input
              type="datetime-local"
              className="w-full border p-2 rounded-lg mb-4"
              value={formData.timestamp}
              max={new Date().toISOString().slice(0, 16)} // ✅ today until current minute
              onChange={(e) =>
                setFormData((f) => ({ ...f, timestamp: e.target.value }))
              }
            />
          </div>

          <div>
            <label className="block mb-2 font-medium text-gray-700 mb-2">
              Detailed Description
            </label>
            <textarea
              value={formData.description}
              onChange={(e) =>
                setFormData((f) => ({ ...f, description: e.target.value }))
              }
              rows={4}
              className="w-full px-4 py-3 border border-gray-200 rounded-xl focus:ring-2 focus:ring-blue-500 focus:border-blue-500"
              placeholder="Provide detailed information about what happened, current situation, and any immediate concerns..."
            />
          </div>

          <div className="flex justify-between">
            <button
              onClick={handleNext}
              className="px-4 py-2 bg-blue-600 text-white rounded-lg"
            >
              Next
            </button>
          </div>
        </div>
      )}

      {step === 2 && (
        <div>
          {/* <div className="space-y-8">
                <h2 className="text-2xl font-semibold text-gray-900 mb-6">
                  Location & Impact Assessment
                </h2>

                {/* Location Selection */}
          {/* <div>
                  <label className="block text-sm font-medium text-gray-700 mb-4">
                    Location *
                  </label>
                  <div className="border border-gray-200 rounded-xl relative">
                    <LocationPicker
                      onLocationSelect={handleLocationSelect}
                      height="450px"
                    />
                  </div>
                  {formData.location && (
                    <div className="mt-3 p-3 bg-green-50 border border-green-200 rounded-xl flex items-center">
                      <MapPin size={16} className="text-green-600 mr-2" />
                      <span className="text-sm text-green-800">
                        {formData.location.address}
                      </span>
                    </div>
                  )}
                  {errors.location && (
                    <p
                      className="mt-2 text-sm text-red-600"
                      data-testid="location-error"
                    >
                      {errors.location}
                    </p>
                  )}
                </div> */}

          <label className="block mb-2 font-medium">Type of Impact *</label>
          <div className="grid grid-cols-2 gap-2 mb-4">
            {Array.isArray(impactTypes) && impactTypes.length > 0 ? (
              impactTypes.map((impact) => (
                <label
                  key={impact.id}
                  className="flex items-center p-3 border border-gray-200 rounded-xl cursor-pointer hover:bg-blue-50 hover:border-blue-200 transition-all duration-200"
                >
                  <input
                    type="checkbox"
                    checked={selectedImpacts.some((i) => i.id === impact.id)}
                    onChange={() => handleImpactSelect(impact)}
                    className="mr-3 text-blue-600 focus:ring-blue-500"
                  />
                  <span className="text-sm">{impact.name}</span>
                </label>
              ))
            ) : (
              <p className="text-sm text-gray-500">No impact types found.</p>
            )}
          </div>

          <label className="block mb-2 font-medium">
            Detailed Impact Description
          </label>
          <textarea
            className="w-full border p-2 rounded-lg mb-4"
            rows={3}
            value={impactDescription}
            onChange={(e) => setImpactDescription(e.target.value)}
          />

          <div className="flex justify-between">
            <button
              onClick={handleBack}
              className="px-4 py-2 bg-gray-300 rounded-lg"
            >
              Back
            </button>
            <button
              onClick={handleNext}
              className="px-4 py-2 bg-blue-600 text-white rounded-lg"
            >
              Next
            </button>
          </div>
        </div>
      )}

      {step === 3 && (
        <div>
          <h3 className="text-lg font-semibold mb-4">Review & Submit</h3>
          <pre className="bg-gray-100 p-2 text-sm mb-4 rounded-lg">
            {JSON.stringify(formData, null, 2)}
          </pre>

          <div className="flex justify-between">
            <button
              onClick={handleBack}
              className="px-4 py-2 bg-gray-300 rounded-lg"
            >
              Back
            </button>
            <button
              onClick={handleSubmit}
              className="px-4 py-2 bg-green-600 text-white rounded-lg"
            >
              Submit
            </button>
          </div>
        </div>
      )}
>>>>>>> 95958585
    </div>
  );
};

// Wrapped component with error boundary
const AdminPanelWithErrorBoundary: React.FC = () => (
  <ErrorBoundary>
    <AdminPanel />
  </ErrorBoundary>
);

export default AdminPanelWithErrorBoundary;<|MERGE_RESOLUTION|>--- conflicted
+++ resolved
@@ -1,2684 +1,3 @@
-<<<<<<< HEAD
-import React, { useState, useEffect, useMemo, useCallback } from 'react';
-import { Routes, Route, Link, useLocation, useNavigate } from 'react-router-dom';
-import { useQuery, useQueryClient } from '@tanstack/react-query';
-import {
-  Users,
-  FileText,
-  BarChart3,
-  Settings,
-  Shield,
-  AlertTriangle,
-  CheckCircle,
-  Clock,
-  TrendingUp,
-  Activity,
-  Globe,
-  UserCheck,
-  Database,
-  Bell,
-  Loader2,
-  Home,
-  Search,
-  Menu,
-  X,
-  LogOut,
-  ChevronRight,
-  Sparkles,
-  Zap,
-  Star,
-  RefreshCw,
-  Download,
-  Maximize2,
-  Minimize2,
-  Calendar,
-  Wifi,
-  WifiOff,
-  History,
-  Building2
-} from 'lucide-react';
-import { useAuth } from '../hooks/useAuth';
-import { userManagementApi } from '../apis/userManagement';
-import { ReportsAPI } from '../apis/reports';
-
-// Import admin pages
-import UserManagement from './admin/UserManagement';
-import Analytics from './admin/Analytics';
-import SystemSettings from './admin/systemsettings';
-import ReportManagement from './admin/ReportManagement';
-import AuditLogsPage from './admin/AuditLogsPage';
-import AdminDashboard from '../components/AdminDashboard';
-import AdminSupportRequestManagement from './admin/AdminSupportRequestManagement';
-import OrganizationManagement from './admin/OrganizationManagement';
-
-// Error Boundary Component
-class ErrorBoundary extends React.Component<
-  { children: React.ReactNode },
-  { hasError: boolean; error?: Error }
-> {
-  constructor(props: { children: React.ReactNode }) {
-    super(props);
-    this.state = { hasError: false };
-  }
-
-  static getDerivedStateFromError(error: Error) {
-    return { hasError: true, error };
-  }
-
-  componentDidCatch(error: Error, errorInfo: React.ErrorInfo) {
-    console.error('Admin Panel Error:', error, errorInfo);
-  }
-
-  render() {
-    if (this.state.hasError) {
-      return (
-        <div className="min-h-screen bg-gray-50 flex items-center justify-center p-4">
-          <div className="bg-white rounded-lg shadow-lg p-8 max-w-md w-full text-center">
-            <AlertTriangle className="w-16 h-16 text-red-500 mx-auto mb-4" />
-            <h2 className="text-xl font-bold text-gray-900 mb-2">Something went wrong</h2>
-            <p className="text-gray-600 mb-4">
-              The admin panel encountered an unexpected error. Please refresh the page or contact support.
-            </p>
-            <button
-              onClick={() => window.location.reload()}
-              className="bg-blue-600 text-white px-4 py-2 rounded-lg hover:bg-blue-700 transition-colors"
-            >
-              Refresh Page
-            </button>
-          </div>
-        </div>
-      );
-    }
-
-    return this.props.children;
-  }
-}
-
-
-
-interface AdminStatCardProps {
-  icon: React.ReactNode;
-  title: string;
-  value: string | number;
-  change?: string;
-  changeType?: 'increase' | 'decrease' | 'neutral';
-  bgGradient: string;
-  iconBg: string;
-  onClick?: () => void;
-  isLoading?: boolean;
-}
-
-interface QuickActionProps {
-  icon: React.ReactNode;
-  title: string;
-  description: string;
-  link: string;
-  color: string;
-}
-
-const AdminStatCard: React.FC<AdminStatCardProps> = ({
-  icon,
-  title,
-  value,
-  change,
-  changeType = 'neutral',
-  bgGradient,
-  onClick,
-  isLoading = false
-}) => {
-  const [isHovered, setIsHovered] = useState(false);
-
-  const getChangeColor = () => {
-    switch (changeType) {
-      case 'increase': return 'text-emerald-400';
-      case 'decrease': return 'text-red-400';
-      default: return 'text-gray-400';
-    }
-  };
-
-  const getChangeIcon = () => {
-    switch (changeType) {
-      case 'increase': return <TrendingUp className="w-3 h-3" />;
-      case 'decrease': return <TrendingUp className="w-3 h-3 rotate-180" />;
-      default: return <Activity className="w-3 h-3" />;
-    }
-  };
-
-  return (
-    <div 
-      className={`group relative overflow-hidden rounded-3xl ${bgGradient} p-6 text-white shadow-xl hover:shadow-2xl transition-all duration-500 transform hover:-translate-y-2 hover:scale-105 ${onClick ? 'cursor-pointer' : ''} border border-white/20`}
-      onClick={onClick}
-      onMouseEnter={() => setIsHovered(true)}
-      onMouseLeave={() => setIsHovered(false)}
-    >
-      {/* Animated background elements */}
-      <div className="absolute inset-0 bg-gradient-to-br from-white/10 via-transparent to-transparent opacity-0 group-hover:opacity-100 transition-opacity duration-500"></div>
-      <div className="absolute top-0 right-0 w-40 h-40 bg-white/5 rounded-full -translate-y-20 translate-x-20 group-hover:scale-150 transition-transform duration-700"></div>
-      <div className="absolute bottom-0 left-0 w-32 h-32 bg-white/5 rounded-full translate-y-16 -translate-x-16 group-hover:scale-125 transition-transform duration-700"></div>
-      
-      {/* Sparkle effects */}
-      <div className={`absolute top-4 right-4 transition-all duration-500 ${isHovered ? 'opacity-100 scale-100' : 'opacity-0 scale-50'}`}>
-        <Sparkles className="w-4 h-4 text-white/60" />
-      </div>
-      
-      <div className="relative z-10">
-        <div className="flex items-center justify-between">
-          <div className="flex-1">
-            <p className="text-white/70 text-sm font-medium mb-3 tracking-wide uppercase">{title}</p>
-            {isLoading ? (
-              <div className="flex items-center space-x-2 mb-2">
-                <Loader2 className="w-6 h-6 animate-spin text-white/60" />
-                <span className="text-2xl font-black text-white/60">Loading...</span>
-              </div>
-            ) : (
-              <p className="text-4xl font-black mb-2 tracking-tight">{value}</p>
-            )}
-            {change && !isLoading && (
-              <div className={`flex items-center space-x-1 text-sm ${getChangeColor()}`}>
-                {getChangeIcon()}
-                <span className="font-medium">{change}</span>
-              </div>
-            )}
-          </div>
-          <div className={`p-4 rounded-2xl bg-white/20 backdrop-blur-md border border-white/30 group-hover:bg-white/30 group-hover:scale-110 transition-all duration-300`}>
-            <div className="group-hover:rotate-12 transition-transform duration-300">
-              {icon}
-            </div>
-          </div>
-        </div>
-      </div>
-    </div>
-  );
-};
-
-const QuickActionCard: React.FC<QuickActionProps> = ({ icon, title, description, link, color }) => {
-  const [isHovered, setIsHovered] = useState(false);
-
-  return (
-    <Link 
-      to={link}
-      className="group relative bg-white/80 backdrop-blur-sm rounded-2xl border border-gray-200/50 p-6 hover:shadow-2xl transition-all duration-500 hover:border-blue-300/50 hover:-translate-y-1 hover:bg-white overflow-hidden"
-      onMouseEnter={() => setIsHovered(true)}
-      onMouseLeave={() => setIsHovered(false)}
-    >
-      {/* Animated background gradient */}
-      <div className="absolute inset-0 bg-gradient-to-br from-blue-50/50 via-transparent to-purple-50/50 opacity-0 group-hover:opacity-100 transition-opacity duration-500"></div>
-      
-      {/* Floating particles effect */}
-      <div className={`absolute top-2 right-2 transition-all duration-700 ${isHovered ? 'opacity-100 translate-x-0' : 'opacity-0 translate-x-4'}`}>
-        <Star className="w-3 h-3 text-yellow-400" />
-      </div>
-      <div className={`absolute bottom-2 left-2 transition-all duration-700 delay-100 ${isHovered ? 'opacity-100 translate-y-0' : 'opacity-0 translate-y-4'}`}>
-        <Zap className="w-3 h-3 text-blue-400" />
-      </div>
-      
-      <div className="relative z-10">
-        <div className="flex items-start space-x-4">
-          <div className={`p-4 rounded-2xl ${color} group-hover:scale-110 group-hover:rotate-3 transition-all duration-500 shadow-lg group-hover:shadow-xl`}>
-            <div className="group-hover:scale-110 transition-transform duration-300">
-              {icon}
-            </div>
-          </div>
-          <div className="flex-1">
-            <h3 className="font-bold text-gray-900 mb-2 group-hover:text-blue-600 transition-colors duration-300 text-lg">{title}</h3>
-            <p className="text-sm text-gray-600 group-hover:text-gray-700 transition-colors duration-300 leading-relaxed">{description}</p>
-            
-            {/* Animated arrow */}
-            <div className="mt-3 flex items-center text-blue-600 opacity-0 group-hover:opacity-100 transition-all duration-300 transform translate-x-0 group-hover:translate-x-1">
-              <span className="text-sm font-medium mr-1">Explore</span>
-              <ChevronRight className="w-4 h-4" />
-            </div>
-          </div>
-        </div>
-      </div>
-    </Link>
-  );
-};
-
-const AdminPanel: React.FC = () => {
-  const { user, logout } = useAuth();
-  const location = useLocation();
-  const navigate = useNavigate();
-  const queryClient = useQueryClient();
-  
-  // Enhanced state management
-  const [timeRange, setTimeRange] = useState('7d');
-  const [sidebarOpen, setSidebarOpen] = useState(false);
-  const [currentTime, setCurrentTime] = useState(new Date());
-  const [isOnline, setIsOnline] = useState(navigator.onLine);
-  const [searchQuery, setSearchQuery] = useState('');
-  const [isFullscreen, setIsFullscreen] = useState(false);
-  const [refreshing, setRefreshing] = useState(false);
-  const [notifications, setNotifications] = useState<Array<{
-    id: string;
-    type: 'success' | 'error' | 'warning' | 'info';
-    message: string;
-    timestamp: Date;
-  }>>([]);
-
-  // Update time every minute - optimized
-  useEffect(() => {
-    const timer = setInterval(() => setCurrentTime(new Date()), 60000);
-    return () => clearInterval(timer);
-  }, []);
-
-  // Network status monitoring
-  useEffect(() => {
-    const handleOnline = () => setIsOnline(true);
-    const handleOffline = () => setIsOnline(false);
-    
-    window.addEventListener('online', handleOnline);
-    window.addEventListener('offline', handleOffline);
-    
-    return () => {
-      window.removeEventListener('online', handleOnline);
-      window.removeEventListener('offline', handleOffline);
-    };
-  }, []);
-
-  // Notification system - optimized to prevent memory leaks
-  const addNotification = useCallback((type: 'success' | 'error' | 'warning' | 'info', message: string) => {
-    const id = Date.now().toString();
-    setNotifications(prev => {
-      // Limit notifications to prevent memory issues
-      const newNotifications = [...prev, { id, type, message, timestamp: new Date() }];
-      return newNotifications.slice(-5); // Keep only last 5 notifications
-    });
-    
-    // Auto-remove after 5 seconds with cleanup
-    const timeoutId = setTimeout(() => {
-      setNotifications(prev => prev.filter(n => n.id !== id));
-    }, 5000);
-    
-    // Store timeout ID for cleanup
-    return () => clearTimeout(timeoutId);
-  }, []);
-
-  // Manual refresh functionality
-  const handleRefresh = useCallback(async () => {
-    setRefreshing(true);
-    try {
-      await queryClient.invalidateQueries();
-      addNotification('success', 'Data refreshed successfully');
-    } catch (error) {
-      addNotification('error', 'Failed to refresh data');
-    } finally {
-      setTimeout(() => setRefreshing(false), 1000);
-    }
-  }, [queryClient, addNotification]);
-
-  // Fullscreen toggle
-  const toggleFullscreen = useCallback(() => {
-    if (!document.fullscreenElement) {
-      document.documentElement.requestFullscreen();
-      setIsFullscreen(true);
-    } else {
-      document.exitFullscreen();
-      setIsFullscreen(false);
-    }
-  }, []);
-
-  // Keyboard shortcuts
-  useEffect(() => {
-    const handleKeyDown = (e: KeyboardEvent) => {
-      if (e.ctrlKey || e.metaKey) {
-        switch (e.key) {
-          case 'r':
-            e.preventDefault();
-            handleRefresh();
-            break;
-          case 'k':
-            e.preventDefault();
-            document.querySelector<HTMLInputElement>('input[placeholder="Search..."]')?.focus();
-            break;
-          case 'b':
-            e.preventDefault();
-            setSidebarOpen(prev => !prev);
-            break;
-        }
-      }
-      if (e.key === 'Escape') {
-        setSidebarOpen(false);
-      }
-    };
-
-    window.addEventListener('keydown', handleKeyDown);
-    return () => window.removeEventListener('keydown', handleKeyDown);
-  }, [handleRefresh]);
-
-  // Check if we're on the main admin panel page
-  const isMainPanel = location.pathname === '/admin' || location.pathname === '/admin/';
-
-  // Navigation items with CMS functionality
-  const navItems = [
-    {
-      title: 'Dashboard',
-      href: '/admin',
-      icon: <Home className="w-5 h-5" />,
-      active: isMainPanel
-    },
-    {
-      title: 'User Management',
-      href: '/admin/users',
-      icon: <Users className="w-5 h-5" />,
-      active: location.pathname.includes('/admin/users')
-    },
-    {
-      title: 'Organization Management',
-      href: '/admin/organizations',
-      icon: <Building2 className="w-5 h-5" />,
-      active: location.pathname.includes('/admin/organizations')
-    },
-    {
-      title: 'Report Management',
-      href: '/admin/reports',
-      icon: <FileText className="w-5 h-5" />,
-      active: location.pathname.includes('/admin/reports')
-    },
-    {
-      title: 'Support Request Management',
-      href: '/admin/support-requests',
-      icon: <Shield className="w-5 h-5" />,
-      active: location.pathname.includes('/admin/support-requests')
-    },
-    {
-      title: 'Audit Logs',
-      href: '/admin/audit-logs',
-      icon: <History className="w-5 h-5" />,
-      active: location.pathname.includes('/admin/audit-logs')
-    },
-    {
-      title: 'Analytics',
-      href: '/admin/analytics',
-      icon: <BarChart3 className="w-5 h-5" />,
-      active: location.pathname.includes('/admin/analytics')
-    },
-    {
-      title: 'Settings',
-      href: '/admin/settings',
-      icon: <Settings className="w-5 h-5" />,
-      active: location.pathname.includes('/admin/settings')
-    }
-  ];
-
-  // Debug logging
-  console.log('Total navItems:', navItems.length);
-  console.log('System items (slice 4):', navItems.slice(4));
-  console.log('System items length:', navItems.slice(4).length);
-
-  const handleLogout = () => {
-    logout();
-    window.location.href = '/login';
-  };
-
-  // Enhanced data fetching with better error handling
-  const {
-    data: userStats,
-    isLoading: isLoadingUserStats,
-    error: userStatsError,
-    isRefetching: isRefetchingUserStats
-  } = useQuery({
-    queryKey: ['adminDashboardStats', timeRange],
-    queryFn: () => userManagementApi.getDashboardStats(),
-    staleTime: 2 * 60 * 1000, // 2 minutes
-    retry: (failureCount, error: any) => {
-      if (error?.response?.status === 401) return false;
-      return failureCount < 3;
-    },
-    refetchInterval: isOnline ? 10 * 60 * 1000 : false, // Reduced frequency - 10 minutes
-    enabled: isOnline
-  });
-
-  const {
-    data: reportsStats,
-    isLoading: isLoadingReportsStats,
-    error: reportsStatsError,
-    isRefetching: isRefetchingReportsStats
-  } = useQuery({
-    queryKey: ['adminReportsStats', timeRange],
-    queryFn: () => ReportsAPI.getReportsStatistics(),
-    staleTime: 2 * 60 * 1000, // 2 minutes
-    retry: (failureCount, error: any) => {
-      if (error?.response?.status === 401) return false;
-      return failureCount < 3;
-    },
-    refetchInterval: isOnline ? 10 * 60 * 1000 : false, // Reduced frequency - 10 minutes
-    enabled: isOnline
-  });
-
-
-
-  // Enhanced loading and error states
-  const isLoadingAnyStats = isLoadingUserStats || isLoadingReportsStats;
-  const isRefreshingAnyStats = isRefetchingUserStats || isRefetchingReportsStats || refreshing;
-  const hasAnyError = userStatsError || reportsStatsError;
-
-  // Memoized calculations for better performance
-  const enhancedStats = useMemo(() => {
-    const baseStats = {
-      totalUsers: (userStats as any)?.totalUsers || 0,
-      totalReports: (reportsStats as any)?.totalReports || 0,
-      pendingVerification: (reportsStats as any)?.pendingReports || 0,
-      systemHealth: 98.5, // TODO: Add system health API
-      activeUsers: (userStats as any)?.activeUsers || 0,
-      verifiedReports: (reportsStats as any)?.verifiedReports || 0,
-      blacklistedUsers: (userStats as any)?.suspendedUsers || 0,
-      serverUptime: '99.9%' // TODO: Add system health API
-    };
-
-    // Calculate growth percentages
-    const userGrowth = (userStats as any)?.previousPeriodUsers 
-      ? ((baseStats.totalUsers - (userStats as any).previousPeriodUsers) / (userStats as any).previousPeriodUsers * 100).toFixed(1)
-      : '0';
-    
-    const reportGrowth = (reportsStats as any)?.previousPeriodReports
-      ? ((baseStats.totalReports - (reportsStats as any).previousPeriodReports) / (reportsStats as any).previousPeriodReports * 100).toFixed(1)
-      : '0';
-
-    const userGrowthNum = parseFloat(userGrowth);
-    const reportGrowthNum = parseFloat(reportGrowth);
-
-    return {
-      ...baseStats,
-      userGrowth: `${userGrowthNum >= 0 ? '+' : ''}${userGrowth}%`,
-      reportGrowth: `${reportGrowthNum >= 0 ? '+' : ''}${reportGrowth}%`,
-      userGrowthType: userGrowthNum >= 0 ? 'increase' as const : 'decrease' as const,
-      reportGrowthType: reportGrowthNum >= 0 ? 'increase' as const : 'decrease' as const
-    };
-  }, [userStats, reportsStats]);
-
-  const quickActions = [
-    {
-      icon: <Users className="w-6 h-6 text-white" />,
-      title: 'User Management',
-      description: 'Manage users, roles, and permissions',
-      link: '/admin/users',
-      color: 'bg-blue-500'
-    },
-    {
-      icon: <FileText className="w-6 h-6 text-white" />,
-      title: 'Report Management',
-      description: 'Review and verify disaster reports',
-      link: '/admin/reports',
-      color: 'bg-green-500'
-    },
-    {
-      icon: <BarChart3 className="w-6 h-6 text-white" />,
-      title: 'Analytics Dashboard',
-      description: 'View detailed analytics and insights',
-      link: '/admin/analytics',
-      color: 'bg-purple-500'
-    },
-    {
-      icon: <Settings className="w-6 h-6 text-white" />,
-      title: 'System Settings',
-      description: 'Configure system parameters and settings',
-      link: '/admin/settings',
-      color: 'bg-gray-600'
-    },
-    {
-      icon: <Database className="w-6 h-6 text-white" />,
-      title: 'Database Management',
-      description: 'Monitor and manage database operations',
-      link: '/admin/database',
-      color: 'bg-indigo-500'
-    },
-    {
-      icon: <Bell className="w-6 h-6 text-white" />,
-      title: 'Notifications',
-      description: 'Manage system notifications and alerts',
-      link: '/admin/notifications',
-      color: 'bg-yellow-500'
-    }
-  ];
-
-  // Enhanced recent activities with real-time data
-  const recentActivities = useMemo(() => {
-    const activities = [
-      {
-        id: 1,
-        action: 'New user registration',
-        user: 'Sarah Johnson',
-        time: '2 minutes ago',
-        type: 'user',
-        icon: <UserCheck className="w-4 h-4" />,
-        priority: 'low'
-      },
-      {
-        id: 2,
-        action: 'Report verified',
-        user: 'Admin',
-        time: '15 minutes ago',
-        type: 'report',
-        icon: <CheckCircle className="w-4 h-4" />,
-        priority: 'medium'
-      },
-      {
-        id: 3,
-        action: 'System backup completed',
-        user: 'System',
-        time: '1 hour ago',
-        type: 'system',
-        icon: <Database className="w-4 h-4" />,
-        priority: 'low'
-      },
-      {
-        id: 4,
-        action: 'Critical alert resolved',
-        user: 'Admin Team',
-        time: '2 hours ago',
-        type: 'alert',
-        icon: <AlertTriangle className="w-4 h-4" />,
-        priority: 'high'
-      }
-    ];
-
-    // Filter activities based on search query
-    if (searchQuery) {
-      return activities.filter(activity => 
-        activity.action.toLowerCase().includes(searchQuery.toLowerCase()) ||
-        activity.user.toLowerCase().includes(searchQuery.toLowerCase())
-      );
-    }
-
-    return activities;
-  }, [searchQuery]);
-
-
-
-  const AdminDashboard = () => (
-    <div className="space-y-8">
-      {/* Welcome Section */}
-      <div className="relative">
-        <div className="bg-gradient-to-br from-blue-600 via-purple-600 to-indigo-700 rounded-3xl p-8 text-white overflow-hidden relative">
-          {/* Animated background elements */}
-          <div className="absolute inset-0 bg-gradient-to-br from-white/10 via-transparent to-transparent"></div>
-          <div className="absolute top-0 right-0 w-96 h-96 bg-white/5 rounded-full -translate-y-48 translate-x-48 animate-pulse"></div>
-          <div className="absolute bottom-0 left-0 w-64 h-64 bg-white/5 rounded-full translate-y-32 -translate-x-32 animate-pulse delay-1000"></div>
-          
-          <div className="relative z-10">
-            <div className="flex items-center justify-between">
-              <div className="flex-1">
-                <div className="flex items-center space-x-3 mb-4">
-                  <div className="w-2 h-2 bg-green-400 rounded-full animate-pulse"></div>
-                  <span className="text-green-300 text-sm font-medium">System Online</span>
-                  <span className="text-white/60 text-sm">{currentTime.toLocaleTimeString()}</span>
-                </div>
-                <h2 className="text-4xl font-black mb-3 bg-gradient-to-r from-white to-blue-100 bg-clip-text text-transparent">
-                  Welcome back, {user?.name || 'Admin'}! ✨
-                </h2>
-                <p className="text-blue-100 text-lg leading-relaxed mb-4">
-                  Here's what's happening with your disaster response platform today.
-                </p>
-                <div className="flex items-center space-x-4">
-                  <div className="flex items-center space-x-2 bg-white/20 backdrop-blur-sm rounded-full px-4 py-2">
-                    <TrendingUp className="w-4 h-4 text-green-300" />
-                    <span className="text-sm font-medium">All systems operational</span>
-                  </div>
-                  <div className="flex items-center space-x-2 bg-white/20 backdrop-blur-sm rounded-full px-4 py-2">
-                    <Users className="w-4 h-4 text-blue-300" />
-                    <span className="text-sm font-medium">{enhancedStats.activeUsers} active users</span>
-                  </div>
-                </div>
-              </div>
-              <div className="hidden md:block">
-                <div className="relative">
-                  <div className="w-32 h-32 bg-gradient-to-br from-white/20 to-white/10 rounded-3xl flex items-center justify-center backdrop-blur-md border border-white/30 shadow-2xl">
-                    <Activity className="w-16 h-16 text-white animate-pulse" />
-                  </div>
-                  <div className="absolute -top-2 -right-2 w-6 h-6 bg-green-400 rounded-full flex items-center justify-center">
-                    <CheckCircle className="w-4 h-4 text-white" />
-                  </div>
-                </div>
-              </div>
-            </div>
-          </div>
-        </div>
-      </div>
-
-      {/* Stats Grid */}
-      <div className="relative">
-        <div className="absolute inset-0 bg-gradient-to-r from-blue-50 to-purple-50 rounded-3xl opacity-50"></div>
-        <div className="relative p-6">
-          <div className="flex items-center justify-between mb-6">
-            <h3 className="text-2xl font-bold text-gray-900 flex items-center space-x-2">
-              <Sparkles className="w-6 h-6 text-purple-600" />
-              <span>Platform Analytics</span>
-            </h3>
-            <div className="flex items-center space-x-2 text-sm text-gray-600">
-              <div className={`w-2 h-2 rounded-full ${isLoadingAnyStats ? 'bg-yellow-500 animate-pulse' : 'bg-green-500 animate-pulse'}`}></div>
-              <span>{isLoadingAnyStats ? 'Loading Data...' : 'Live Data'}</span>
-              {(userStatsError || reportsStatsError) && (
-                <span className="text-red-500 text-xs">
-                  • {userStatsError ? 'User stats error' : ''} {reportsStatsError ? 'Reports stats error' : ''}
-                </span>
-              )}
-            </div>
-          </div>
-          {/* Error State */}
-          {hasAnyError && (
-            <div className="mb-6 p-4 bg-red-50 border border-red-200 rounded-lg">
-              <div className="flex items-center space-x-2">
-                <AlertTriangle className="w-5 h-5 text-red-600" />
-                <div>
-                  <h4 className="text-red-800 font-medium">Data Loading Issues</h4>
-                  <p className="text-red-600 text-sm">
-                    Some statistics may be outdated. 
-                    {!isOnline && ' You are currently offline.'}
-                    <button 
-                      onClick={handleRefresh}
-                      className="ml-2 text-red-700 underline hover:no-underline"
-                    >
-                      Try refreshing
-                    </button>
-                  </p>
-                </div>
-              </div>
-            </div>
-          )}
-
-          <div className="grid grid-cols-1 md:grid-cols-2 lg:grid-cols-4 gap-6">
-            <div className="transform transition-all duration-500 hover:scale-105" style={{animationDelay: '0ms'}}>
-              <AdminStatCard
-                icon={<Users className="w-6 h-6" />}
-                title="Total Users"
-                value={isLoadingUserStats ? 0 : enhancedStats.totalUsers.toLocaleString()}
-                change={enhancedStats.userGrowth !== '+0%' ? `${enhancedStats.userGrowth} from last period` : undefined}
-                changeType={enhancedStats.userGrowthType}
-                bgGradient="bg-gradient-to-br from-blue-500 to-blue-600"
-                iconBg="bg-blue-400"
-                onClick={() => navigate('/admin/users')}
-                isLoading={isLoadingUserStats}
-              />
-            </div>
-            <div className="transform transition-all duration-500 hover:scale-105" style={{animationDelay: '100ms'}}>
-              <AdminStatCard
-                icon={<FileText className="w-6 h-6" />}
-                title="Total Reports"
-                value={isLoadingReportsStats ? 0 : enhancedStats.totalReports.toLocaleString()}
-                change={enhancedStats.reportGrowth !== '+0%' ? `${enhancedStats.reportGrowth} from last period` : undefined}
-                changeType={enhancedStats.reportGrowthType}
-                bgGradient="bg-gradient-to-br from-green-500 to-emerald-600"
-                iconBg="bg-green-400"
-                onClick={() => navigate('/admin/reports')}
-                isLoading={isLoadingReportsStats}
-              />
-            </div>
-            <div className="transform transition-all duration-500 hover:scale-105" style={{animationDelay: '200ms'}}>
-              <AdminStatCard
-                icon={<Clock className="w-6 h-6" />}
-                title="Pending Verification"
-                value={isLoadingReportsStats ? 0 : enhancedStats.pendingVerification}
-                change={(reportsStats as any)?.averageResponseTime ? `${(reportsStats as any).averageResponseTime} avg response` : undefined}
-                changeType={enhancedStats.pendingVerification > 10 ? "decrease" as const : "neutral" as const}
-                bgGradient="bg-gradient-to-br from-yellow-500 to-orange-500"
-                iconBg="bg-yellow-400"
-                onClick={() => navigate('/admin/reports?filter=pending')}
-                isLoading={isLoadingReportsStats}
-              />
-            </div>
-            <div className="transform transition-all duration-500 hover:scale-105" style={{animationDelay: '300ms'}}>
-              <AdminStatCard
-                icon={<TrendingUp className="w-6 h-6" />}
-                title="System Health"
-                value={`${enhancedStats.systemHealth}%`}
-                change={enhancedStats.systemHealth >= 95 ? "Excellent performance" : enhancedStats.systemHealth >= 85 ? "Good performance" : "Needs attention"}
-                changeType={enhancedStats.systemHealth >= 95 ? "increase" as const : enhancedStats.systemHealth >= 85 ? "neutral" as const : "decrease" as const}
-                bgGradient="bg-gradient-to-br from-purple-500 to-purple-600"
-                iconBg="bg-purple-400"
-                onClick={() => navigate('/admin/settings?tab=system')}
-              />
-            </div>
-          </div>
-        </div>
-      </div>
-
-      {/* Quick Actions */}
-      <div className="relative">
-        <div className="absolute inset-0 bg-gradient-to-br from-indigo-50 via-white to-cyan-50 rounded-3xl opacity-60"></div>
-        <div className="relative p-6">
-          <div className="flex items-center justify-between mb-8">
-            <div>
-              <h3 className="text-2xl font-bold text-gray-900 flex items-center space-x-2">
-                <Zap className="w-6 h-6 text-indigo-600" />
-                <span>Quick Actions</span>
-              </h3>
-              <p className="text-gray-600 mt-1">Streamline your workflow with these powerful tools</p>
-            </div>
-            <div className="hidden md:flex items-center space-x-2 bg-gradient-to-r from-indigo-500 to-purple-600 text-white px-4 py-2 rounded-full text-sm font-medium">
-              <Star className="w-4 h-4" />
-              <span>Pro Tools</span>
-            </div>
-          </div>
-          <div className="grid grid-cols-1 md:grid-cols-2 lg:grid-cols-3 gap-6">
-            {quickActions.map((action, index) => (
-              <div key={index} className="transform transition-all duration-700 hover:scale-105" style={{animationDelay: `${index * 150}ms`}}>
-                <QuickActionCard {...action} />
-              </div>
-            ))}
-          </div>
-        </div>
-      </div>
-
-      {/* Bottom Section */}
-      <div className="grid grid-cols-1 lg:grid-cols-2 gap-8">
-        {/* Recent Activity */}
-        <div className="relative group">
-          <div className="absolute inset-0 bg-gradient-to-br from-blue-100 to-indigo-100 rounded-2xl opacity-50 group-hover:opacity-70 transition-opacity"></div>
-          <div className="relative bg-white/80 backdrop-blur-sm rounded-2xl shadow-xl border border-white/50 p-6">
-            <div className="flex items-center justify-between mb-6">
-              <h3 className="text-xl font-bold text-gray-900 flex items-center space-x-2">
-                <Activity className="w-5 h-5 text-blue-600" />
-                <span>Recent Activity</span>
-              </h3>
-              <Link 
-                to="/admin/activity" 
-                className="text-blue-600 hover:text-blue-700 font-medium text-sm flex items-center space-x-1 bg-blue-50 px-3 py-1 rounded-full hover:bg-blue-100 transition-all"
-              >
-                <span>View All</span>
-                <ChevronRight className="w-4 h-4" />
-              </Link>
-            </div>
-            <div className="space-y-3">
-              {recentActivities.map((activity) => (
-                <div key={activity.id} className="flex items-start space-x-4 p-4 rounded-xl hover:bg-white/60 transition-all duration-300 border border-transparent hover:border-blue-200 group/item">
-                  <div className={`p-2 rounded-lg group-hover/item:scale-110 transition-transform ${
-                    activity.type === 'user' ? 'bg-blue-100 text-blue-600' :
-                    activity.type === 'report' ? 'bg-green-100 text-green-600' :
-                    activity.type === 'system' ? 'bg-purple-100 text-purple-600' :
-                    'bg-yellow-100 text-yellow-600'
-                  }`}>
-                    {activity.icon}
-                  </div>
-                  <div className="flex-1">
-                    <p className="text-sm font-medium text-gray-900 group-hover/item:text-blue-900 transition-colors">{activity.action}</p>
-                    <p className="text-xs text-gray-500 flex items-center space-x-1">
-                      <span>by {activity.user}</span>
-                      <span>•</span>
-                      <Clock className="w-3 h-3" />
-                      <span>{activity.time}</span>
-                    </p>
-                  </div>
-                </div>
-              ))}
-            </div>
-          </div>
-        </div>
-
-        {/* System Status */}
-        <div className="relative group">
-          <div className="absolute inset-0 bg-gradient-to-br from-green-100 to-emerald-100 rounded-2xl opacity-50 group-hover:opacity-70 transition-opacity"></div>
-          <div className="relative bg-white/80 backdrop-blur-sm rounded-2xl shadow-xl border border-white/50 p-6">
-            <div className="flex items-center justify-between mb-6">
-              <h3 className="text-xl font-bold text-gray-900 flex items-center space-x-2">
-                <Shield className="w-5 h-5 text-green-600" />
-                <span>System Status</span>
-              </h3>
-              <div className="flex items-center space-x-2 bg-green-100 px-3 py-1 rounded-full">
-                <div className="w-2 h-2 bg-green-500 rounded-full animate-pulse"></div>
-                <span className="text-xs font-medium text-green-700">All Systems Operational</span>
-              </div>
-            </div>
-            <div className="space-y-3">
-              <div className="flex items-center justify-between p-4 bg-gradient-to-r from-green-50 to-emerald-50 rounded-xl border border-green-200 hover:shadow-md transition-all group/status">
-                <div className="flex items-center space-x-3">
-                  <div className="w-4 h-4 bg-gradient-to-r from-green-500 to-emerald-500 rounded-full animate-pulse"></div>
-                  <Globe className="w-5 h-5 text-green-600 group-hover/status:scale-110 transition-transform" />
-                  <span className="font-semibold text-gray-900">Server Uptime</span>
-                </div>
-                <div className="flex items-center space-x-2">
-                  <CheckCircle className="w-4 h-4 text-green-600" />
-                  <span className="text-green-700 font-bold">{enhancedStats.serverUptime}</span>
-                </div>
-              </div>
-              <div className="flex items-center justify-between p-4 bg-gradient-to-r from-blue-50 to-cyan-50 rounded-xl border border-blue-200 hover:shadow-md transition-all group/status">
-                <div className="flex items-center space-x-3">
-                  <div className="w-4 h-4 bg-gradient-to-r from-blue-500 to-cyan-500 rounded-full animate-pulse"></div>
-                  <Activity className="w-5 h-5 text-blue-600 group-hover/status:scale-110 transition-transform" />
-                  <span className="font-semibold text-gray-900">Active Users</span>
-                </div>
-                <div className="flex items-center space-x-2">
-                  <TrendingUp className="w-4 h-4 text-blue-600" />
-                  <span className="text-blue-700 font-bold">{enhancedStats.activeUsers}</span>
-                </div>
-              </div>
-              <div className="flex items-center justify-between p-4 bg-gradient-to-r from-purple-50 to-indigo-50 rounded-xl border border-purple-200 hover:shadow-md transition-all group/status">
-                <div className="flex items-center space-x-3">
-                  <div className="w-4 h-4 bg-gradient-to-r from-purple-500 to-indigo-500 rounded-full animate-pulse"></div>
-                  <CheckCircle className="w-5 h-5 text-purple-600 group-hover/status:scale-110 transition-transform" />
-                  <span className="font-semibold text-gray-900">Verified Reports</span>
-                </div>
-                <div className="flex items-center space-x-2">
-                  <Star className="w-4 h-4 text-purple-600" />
-                  <span className="text-purple-700 font-bold">{enhancedStats.verifiedReports}</span>
-                </div>
-              </div>
-              <div className="flex items-center justify-between p-4 bg-gradient-to-r from-red-50 to-pink-50 rounded-xl border border-red-200 hover:shadow-md transition-all group/status">
-                <div className="flex items-center space-x-3">
-                  <div className="w-4 h-4 bg-gradient-to-r from-red-500 to-pink-500 rounded-full animate-pulse"></div>
-                  <AlertTriangle className="w-5 h-5 text-red-600 group-hover/status:scale-110 transition-transform" />
-                  <span className="font-semibold text-gray-900">Blacklisted Users</span>
-                </div>
-                <div className="flex items-center space-x-2">
-                  <X className="w-4 h-4 text-red-600" />
-                  <span className="text-red-700 font-bold">{enhancedStats.blacklistedUsers}</span>
-                </div>
-              </div>
-            </div>
-          </div>
-        </div>
-      </div>
-    </div>
-  );
-
-  return (
-    <div className="min-h-screen bg-gray-50 flex">
-      {/* Toast Notifications */}
-      <div className="fixed top-4 right-4 z-50 space-y-2">
-        {notifications.map((notification) => (
-          <div
-            key={notification.id}
-            className={`p-4 rounded-lg shadow-lg border-l-4 bg-white max-w-sm transform transition-all duration-300 ${
-              notification.type === 'success' ? 'border-green-500' :
-              notification.type === 'error' ? 'border-red-500' :
-              notification.type === 'warning' ? 'border-yellow-500' :
-              'border-blue-500'
-            }`}
-          >
-            <div className="flex items-start space-x-3">
-              <div className={`flex-shrink-0 ${
-                notification.type === 'success' ? 'text-green-500' :
-                notification.type === 'error' ? 'text-red-500' :
-                notification.type === 'warning' ? 'text-yellow-500' :
-                'text-blue-500'
-              }`}>
-                {notification.type === 'success' && <CheckCircle className="w-5 h-5" />}
-                {notification.type === 'error' && <AlertTriangle className="w-5 h-5" />}
-                {notification.type === 'warning' && <AlertTriangle className="w-5 h-5" />}
-                {notification.type === 'info' && <Bell className="w-5 h-5" />}
-              </div>
-              <div className="flex-1">
-                <p className="text-sm font-medium text-gray-900">{notification.message}</p>
-                <p className="text-xs text-gray-500 mt-1">
-                  {notification.timestamp.toLocaleTimeString()}
-                </p>
-              </div>
-              <button
-                onClick={() => setNotifications(prev => prev.filter(n => n.id !== notification.id))}
-                className="flex-shrink-0 text-gray-400 hover:text-gray-600"
-              >
-                <X className="w-4 h-4" />
-              </button>
-            </div>
-          </div>
-        ))}
-      </div>
-
-      {/* Sidebar */}
-      <div className={`fixed inset-y-0 left-0 z-50 w-64 bg-white shadow-lg transform transition-transform duration-300 ease-in-out lg:translate-x-0 lg:static lg:inset-0 ${
-        sidebarOpen ? 'translate-x-0' : '-translate-x-full'
-      }`}>
-        {/* Sidebar Header */}
-        <div className="flex items-center justify-between h-16 px-6 border-b border-gray-200">
-          <div className="flex items-center space-x-3">
-              <Shield className="w-8 h-8 text-blue-600" />
-              <div>
-                <h1 className="text-lg font-bold text-gray-900">DisasterResponse</h1>
-                <p className="text-xs text-gray-500">Admin Panel</p>
-              </div>
-            </div>
-          <button
-            onClick={() => setSidebarOpen(false)}
-            className="lg:hidden p-1 rounded-md text-gray-400 hover:text-gray-500 hover:bg-gray-100"
-          >
-            <X className="w-5 h-5" />
-          </button>
-        </div>
-
-        {/* User Profile */}
-        <div className="p-6 border-b border-gray-200">
-          <div className="flex items-center space-x-3">
-            <div className="w-10 h-10 bg-gradient-to-r from-blue-500 to-purple-600 rounded-full flex items-center justify-center">
-              <span className="text-white font-semibold text-sm">
-                {user?.name?.charAt(0) || 'A'}
-              </span>
-            </div>
-            <div className="flex-1">
-              <p className="text-sm font-medium text-gray-900">{user?.name || 'Admin User'}</p>
-              <p className="text-xs text-gray-500">Super Admin</p>
-            </div>
-          </div>
-        </div>
-
-        {/* Navigation */}
-        <nav className="flex-1 px-4 py-6 space-y-2 overflow-y-auto">
-          {/* Main Navigation */}
-          <div className="mb-6">
-            <h3 className="px-3 text-xs font-semibold text-gray-500 uppercase tracking-wider mb-3">Main</h3>
-            {navItems.slice(0, 4).map((item) => (
-              <Link
-                key={item.href}
-                to={item.href}
-                onClick={() => setSidebarOpen(false)}
-                className={`flex items-center justify-between px-3 py-2.5 rounded-lg text-sm font-medium transition-all duration-200 group ${
-                  item.active
-                    ? 'bg-blue-50 text-blue-700 border-r-2 border-blue-600'
-                    : 'text-gray-600 hover:text-gray-900 hover:bg-gray-50'
-                }`}
-              >
-                <div className="flex items-center space-x-3">
-                  <div className={`${item.active ? 'text-blue-600' : 'text-gray-400 group-hover:text-gray-600'}`}>
-                    {item.icon}
-                  </div>
-                  <span>{item.title}</span>
-                </div>
-                {item.active && (
-                  <ChevronRight className="w-4 h-4 text-blue-600" />
-                )}
-              </Link>
-            ))}
-          </div>
-
-          {/* System Section */}
-          {navItems.slice(4).length > 0 && (
-            <div>
-              <h3 className="px-3 text-xs font-semibold text-gray-500 uppercase tracking-wider mb-3">System</h3>
-              {navItems.slice(4).map((item) => (
-                <Link
-                  key={item.href}
-                  to={item.href}
-                  onClick={() => setSidebarOpen(false)}
-                  className={`flex items-center justify-between px-3 py-2.5 rounded-lg text-sm font-medium transition-all duration-200 group ${
-                    item.active
-                      ? 'bg-purple-50 text-purple-700 border-r-2 border-purple-600'
-                      : 'text-gray-600 hover:text-gray-900 hover:bg-gray-50'
-                  }`}
-                >
-                  <div className="flex items-center space-x-3">
-                    <div className={`${item.active ? 'text-purple-600' : 'text-gray-400 group-hover:text-gray-600'}`}>
-                      {item.icon}
-                    </div>
-                    <span>{item.title}</span>
-                  </div>
-                  {item.active && (
-                    <ChevronRight className="w-4 h-4 text-purple-600" />
-                  )}
-                </Link>
-              ))}
-            </div>
-          )}
-        </nav>
-
-        {/* Sidebar Footer */}
-        <div className="p-4 border-t border-gray-200">
-          <button
-            onClick={handleLogout}
-            className="flex items-center space-x-3 w-full px-3 py-2 text-sm font-medium text-gray-600 hover:text-red-600 hover:bg-red-50 rounded-lg transition-colors"
-          >
-            <LogOut className="w-5 h-5" />
-            <span>Logout</span>
-          </button>
-        </div>
-      </div>
-
-      {/* Sidebar Overlay */}
-      {sidebarOpen && (
-        <div
-          className="fixed inset-0 z-40 bg-gray-600 bg-opacity-75 lg:hidden"
-          onClick={() => setSidebarOpen(false)}
-        />
-      )}
-
-      {/* Main Content */}
-      <div className="flex-1 flex flex-col overflow-hidden">
-        {/* Enhanced Top Header */}
-        <header className="bg-white shadow-sm border-b border-gray-200 sticky top-0 z-30">
-          <div className="flex items-center justify-between h-16 px-4 sm:px-6 lg:px-8">
-            <div className="flex items-center space-x-4">
-              <button
-                onClick={() => setSidebarOpen(true)}
-                className="lg:hidden p-2 rounded-md text-gray-400 hover:text-gray-500 hover:bg-gray-100 transition-colors"
-                title="Open sidebar (Ctrl+B)"
-              >
-                <Menu className="w-5 h-5" />
-              </button>
-              <div className="flex items-center space-x-3">
-                <div>
-                  <h2 className="text-xl font-semibold text-gray-900 flex items-center space-x-2">
-                    <span>{navItems.find(item => item.active)?.title || 'Dashboard'}</span>
-                    {hasAnyError && (
-                      <AlertTriangle className="w-4 h-4 text-red-500" />
-                    )}
-                    {!isOnline && (
-                      <WifiOff className="w-4 h-4 text-orange-500" />
-                    )}
-                  </h2>
-                  <p className="text-sm text-gray-500 flex items-center space-x-2">
-                    <span>Manage your disaster response platform</span>
-                    <span>•</span>
-                    <span className="flex items-center space-x-1">
-                      {isOnline ? (
-                        <Wifi className="w-3 h-3 text-green-500" />
-                      ) : (
-                        <WifiOff className="w-3 h-3 text-orange-500" />
-                      )}
-                      <span className={isOnline ? 'text-green-600' : 'text-orange-600'}>
-                        {isOnline ? 'Online' : 'Offline'}
-                      </span>
-                    </span>
-                  </p>
-                </div>
-              </div>
-            </div>
-            
-            <div className="flex items-center space-x-2">
-              {/* Enhanced Search */}
-              <div className="relative hidden md:block">
-                <Search className="absolute left-3 top-1/2 transform -translate-y-1/2 text-gray-400 w-4 h-4" />
-                <input
-                  type="text"
-                  placeholder="Search... (Ctrl+K)"
-                  value={searchQuery}
-                  onChange={(e) => setSearchQuery(e.target.value)}
-                  className="pl-10 pr-4 py-2 border border-gray-300 rounded-lg focus:ring-2 focus:ring-blue-500 focus:border-blue-500 w-64 transition-all"
-                />
-                {searchQuery && (
-                  <button
-                    onClick={() => setSearchQuery('')}
-                    className="absolute right-3 top-1/2 transform -translate-y-1/2 text-gray-400 hover:text-gray-600"
-                  >
-                    <X className="w-4 h-4" />
-                  </button>
-                )}
-              </div>
-
-              {/* Time Range Selector */}
-              <div className="relative">
-                <Calendar className="absolute left-3 top-1/2 transform -translate-y-1/2 text-gray-400 w-4 h-4" />
-                <select 
-                  value={timeRange} 
-                  onChange={(e) => setTimeRange(e.target.value)}
-                  className="pl-10 pr-8 py-2 border border-gray-300 rounded-lg text-sm focus:ring-2 focus:ring-blue-500 focus:border-blue-500 bg-white appearance-none cursor-pointer"
-                  title="Select time range"
-                >
-                  <option value="1h">Last Hour</option>
-                  <option value="24h">Last 24 Hours</option>
-                  <option value="7d">Last 7 Days</option>
-                  <option value="30d">Last 30 Days</option>
-                  <option value="90d">Last 90 Days</option>
-                  <option value="1y">Last Year</option>
-                </select>
-              </div>
-
-              {/* Action Buttons */}
-              <div className="flex items-center space-x-1">
-                {/* Refresh Button */}
-                <button 
-                  onClick={handleRefresh}
-                  disabled={isRefreshingAnyStats}
-                  className="p-2 text-gray-600 hover:text-gray-900 hover:bg-gray-100 rounded-lg transition-colors disabled:opacity-50 disabled:cursor-not-allowed"
-                  title="Refresh data (Ctrl+R)"
-                >
-                  <RefreshCw className={`w-5 h-5 ${isRefreshingAnyStats ? 'animate-spin' : ''}`} />
-                </button>
-
-                {/* Fullscreen Toggle */}
-                <button 
-                  onClick={toggleFullscreen}
-                  className="p-2 text-gray-600 hover:text-gray-900 hover:bg-gray-100 rounded-lg transition-colors hidden lg:block"
-                  title="Toggle fullscreen"
-                >
-                  {isFullscreen ? <Minimize2 className="w-5 h-5" /> : <Maximize2 className="w-5 h-5" />}
-                </button>
-
-                {/* Export Button */}
-                <button 
-                  className="p-2 text-gray-600 hover:text-gray-900 hover:bg-gray-100 rounded-lg transition-colors"
-                  title="Export data"
-                  onClick={() => {
-                    // TODO: Implement export functionality
-                    console.log('Export data');
-                  }}
-                >
-                  <Download className="w-5 h-5" />
-                </button>
-
-                {/* Notifications */}
-                <button className="p-2 text-gray-600 hover:text-gray-900 hover:bg-gray-100 rounded-lg transition-colors relative">
-                  <Bell className="w-5 h-5" />
-                  <span className="absolute top-1 right-1 w-2 h-2 bg-red-500 rounded-full animate-pulse"></span>
-                </button>
-              </div>
-            </div>
-          </div>
-
-          {/* Loading Bar */}
-          {isRefreshingAnyStats && (
-            <div className="absolute bottom-0 left-0 right-0 h-0.5 bg-blue-200">
-              <div className="h-full bg-blue-600 animate-pulse"></div>
-            </div>
-          )}
-        </header>
-
-        {/* Page Content */}
-        <main className="flex-1 overflow-y-auto bg-gradient-to-br from-gray-50 via-blue-50 to-indigo-50">
-          <div className="p-6">
-            <Routes>
-              <Route path="/" element={<AdminDashboard />} />
-              <Route path="/users" element={<UserManagement />} />
-              <Route path="/organizations" element={<OrganizationManagement />} />
-              <Route path="/reports" element={<ReportManagement />} />
-              <Route path="/support-requests" element={<AdminSupportRequestManagement />} />
-              <Route path="/audit-logs" element={<AuditLogsPage />} />
-              <Route path="/analytics" element={<Analytics />} />
-              <Route path="/settings" element={<SystemSettings />} />
-            </Routes>
-          </div>
-        </main>
-      </div>
-=======
-// import React, { useState, useCallback, useMemo } from "react";
-// import { useNavigate } from "react-router-dom";
-// import {
-//   ChevronRight,
-//   ChevronLeft,
-//   MapPin,
-//   AlertTriangle,
-//   Target,
-//   Camera,
-//   X,
-//   CheckCircle,
-//   Clock,
-//   Users,
-//   Phone,
-//   Mail,
-//   FileText,
-//   Zap,
-// } from "lucide-react";
-// import { useAuth } from "../hooks/useAuth";
-// import Header from "../components/Layout/Header";
-// import Footer from "../components/Layout/Footer";
-// import LocationPicker from "../components/Map/LocationPicker";
-// import { ReportsAPI } from "../apis/reports";
-
-// // Enhanced form data interface with better validation
-// interface FormData {
-//   // Step 1: Disaster Information
-//   disasterType: string;
-//   disasterDetail: string;
-//   customDisasterDetail: string;
-//   description: string;
-//   severity: "low" | "medium" | "high" | "critical" | "";
-//   dateTime: string;
-
-//   // Step 2: Location & Impact
-//   location: {
-//     address: string;
-//     lat: number;
-//     lng: number;
-//   } | null;
-//   impactType: string[];
-//   customImpactType: string;
-//   impactDescription: string;
-//   photos: File[];
-
-//   // Step 3: Assistance & Contact
-//   assistanceNeeded: string[];
-//   customAssistanceType: string;
-//   assistanceDescription: string;
-//   urgencyLevel: "immediate" | "within_24h" | "within_week" | "non_urgent" | "";
-//   contactName: string;
-//   contactPhone: string;
-//   contactEmail: string;
-//   isEmergency: boolean;
-// }
-
-// // Enhanced disaster types with clean, real-world categories
-// const disasterTypes = {
-//   Natural: {
-//     label: "Natural Disasters",
-//     icon: Target,
-//     color: "from-green-500 to-emerald-600",
-//     options: [
-//       "Earthquake",
-//       "Flood",
-//       "Hurricane/Typhoon",
-//       "Tornado",
-//       "Wildfire",
-//       "Landslide",
-//       "Tsunami",
-//       "Volcanic Eruption",
-//       "Drought",
-//       "Blizzard/Ice Storm",
-//       "Hailstorm",
-//       "Other Natural",
-//     ],
-//   },
-//   NonNatural: {
-//     label: "Non-Natural Disasters",
-//     icon: AlertTriangle,
-//     color: "from-red-500 to-orange-600",
-//     options: [
-//       "Industrial Accident",
-//       "Chemical Spill",
-//       "Oil Spill",
-//       "Nuclear Incident",
-//       "Building Collapse",
-//       "Transportation Accident",
-//       "Cyber Attack",
-//       "Infrastructure Failure",
-//       "Civil Unrest",
-//       "Other Non-Natural",
-//     ],
-//   },
-// };
-
-// const impactTypes = [
-//   "Property Damage",
-//   "Infrastructure Damage",
-//   "Environmental Impact",
-//   "Human Casualties",
-//   "Economic Loss",
-//   "Service Disruption",
-//   "Agricultural Loss",
-//   "Cultural Heritage Damage",
-//   "Other",
-// ];
-
-// const assistanceTypes = [
-//   "Emergency Rescue",
-//   "Medical Assistance",
-//   "Food & Water",
-//   "Temporary Shelter",
-//   "Transportation",
-//   "Communication Support",
-//   "Financial Aid",
-//   "Cleanup & Restoration",
-//   "Psychological Support",
-//   "Legal Assistance",
-//   "Technical Expertise",
-//   "Volunteer Coordination",
-//   "Other",
-// ];
-
-// interface ReportImpactProps {
-//   testMode?: boolean;
-// }
-
-// const ReportImpact: React.FC<ReportImpactProps> = ({ testMode = false }) => {
-//   const { user, isAuthenticated } = useAuth();
-//   const navigate = useNavigate();
-//   const [currentStep, setCurrentStep] = useState(1);
-//   const [showLoginPrompt, setShowLoginPrompt] = useState(false);
-//   const [isSubmitting, setIsSubmitting] = useState(false);
-//   const [submitSuccess, setSubmitSuccess] = useState(false);
-//   const [errors, setErrors] = useState<Record<string, string>>({});
-
-//   const [formData, setFormData] = useState<FormData>({
-//     disasterType: "",
-//     disasterDetail: "",
-//     customDisasterDetail: "",
-//     description: "",
-//     severity: "",
-//     dateTime: "",
-//     location: null,
-//     impactType: [],
-//     customImpactType: "",
-//     impactDescription: "",
-//     photos: [],
-//     assistanceNeeded: [],
-//     customAssistanceType: "",
-//     assistanceDescription: "",
-//     urgencyLevel: "",
-//     contactName: user?.name || "",
-//     contactPhone: "",
-//     contactEmail: user?.email || "",
-//     isEmergency: false,
-//   });
-
-//   // Enhanced validation with specific error messages
-//   const validateStep = useCallback(
-//     (step: number): boolean => {
-//       const newErrors: Record<string, string> = {};
-
-//       switch (step) {
-//         case 1:
-//           if (!formData.disasterType)
-//             newErrors.disasterType = "Please select a disaster category";
-//           if (!formData.disasterDetail)
-//             newErrors.disasterDetail = "Please specify the type of disaster";
-//           if (
-//             formData.disasterDetail === "Other Natural" ||
-//             formData.disasterDetail === "Other Non-Natural"
-//           ) {
-//             if (!formData.customDisasterDetail)
-//               newErrors.customDisasterDetail =
-//                 "Please specify the disaster type";
-//           }
-//           if (!formData.description.trim()) {
-//             newErrors.description = "Please provide a description";
-//           } else if (formData.description.length < 20) {
-//             newErrors.description =
-//               "Description must be at least 20 characters";
-//           }
-//           if (!formData.severity)
-//             newErrors.severity = "Please select severity level";
-//           if (!formData.dateTime)
-//             newErrors.dateTime = "Please specify when the disaster occurred";
-//           break;
-
-//         case 2:
-//           if (!formData.location)
-//             newErrors.location = "Please select a location on the map";
-//           if (formData.impactType.length === 0)
-//             newErrors.impactType = "Please select at least one impact type";
-//           if (
-//             formData.impactType.includes("Other") &&
-//             !formData.customImpactType
-//           ) {
-//             newErrors.customImpactType =
-//               "Please specify the custom impact type";
-//           }
-//           if (!formData.impactDescription.trim()) {
-//             newErrors.impactDescription =
-//               "Please provide a detailed description of the impact";
-//           } else if (formData.impactDescription.length < 20) {
-//             newErrors.impactDescription =
-//               "Impact description must be at least 20 characters";
-//           }
-//           break;
-
-//         case 3:
-//           if (formData.assistanceNeeded.length === 0)
-//             newErrors.assistanceNeeded =
-//               "Please select at least one type of assistance needed";
-//           if (
-//             formData.assistanceNeeded.includes("Other") &&
-//             !formData.customAssistanceType
-//           ) {
-//             newErrors.customAssistanceType =
-//               "Please specify the custom assistance type";
-//           }
-//           if (!formData.assistanceDescription.trim())
-//             newErrors.assistanceDescription =
-//               "Please describe the assistance needed";
-//           if (!formData.urgencyLevel)
-//             newErrors.urgencyLevel = "Please select urgency level";
-//           if (!formData.contactName.trim())
-//             newErrors.contactName = "Contact name is required";
-//           if (!formData.contactPhone.trim() && !formData.contactEmail.trim()) {
-//             newErrors.contact = "Please provide either phone number or email";
-//           }
-//           break;
-//       }
-
-//       setErrors(newErrors);
-//       const isValid = Object.keys(newErrors).length === 0;
-//       return isValid;
-//     },
-//     [formData]
-//   );
-
-//   // Check if current step can proceed without setting errors
-//   const checkCanProceed = useCallback(
-//     (step: number): boolean => {
-//       switch (step) {
-//         case 1:
-//           return !!(
-//             formData.disasterType &&
-//             formData.disasterDetail &&
-//             formData.description.trim() &&
-//             formData.description.length >= 20 &&
-//             formData.severity &&
-//             formData.dateTime &&
-//             ((formData.disasterDetail !== "Other Natural" &&
-//               formData.disasterDetail !== "Other Non-Natural") ||
-//               formData.customDisasterDetail)
-//           );
-
-//         case 2:
-//           return !!(
-//             formData.location &&
-//             formData.impactType.length > 0 &&
-//             (!formData.impactType.includes("Other") ||
-//               formData.customImpactType) &&
-//             formData.impactDescription.trim() &&
-//             formData.impactDescription.length >= 20
-//           );
-
-//         case 3:
-//           return !!(
-//             formData.assistanceNeeded.length > 0 &&
-//             (!formData.assistanceNeeded.includes("Other") ||
-//               formData.customAssistanceType) &&
-//             formData.assistanceDescription.trim() &&
-//             formData.urgencyLevel &&
-//             formData.contactName.trim() &&
-//             (formData.contactPhone.trim() || formData.contactEmail.trim())
-//           );
-
-//         default:
-//           return true;
-//       }
-//     },
-//     [formData]
-//   );
-
-//   // Only run validation when explicitly needed, not on every form change
-//   const canProceed = useMemo(() => {
-//     return checkCanProceed(currentStep);
-//   }, [currentStep, checkCanProceed]);
-
-//   const handleNext = useCallback(() => {
-//     const isValid = validateStep(currentStep);
-
-//     if (isValid) {
-//       setCurrentStep((prev) => Math.min(prev + 1, 4));
-//       setErrors({});
-//     }
-//     // If validation fails, errors will be set by validateStep
-//   }, [currentStep, validateStep]);
-
-//   // Handle Next button click - always validate, even if button would be disabled
-//   const handleNextClick = useCallback(() => {
-//     if (canProceed) {
-//       handleNext();
-//     } else {
-//       // Even if we can't proceed, run validation to show errors
-//       validateStep(currentStep);
-//     }
-//   }, [canProceed, handleNext, validateStep, currentStep]);
-
-//   const handleBack = useCallback(() => {
-//     setCurrentStep((prev) => Math.max(prev - 1, 1));
-//     setErrors({});
-//   }, []);
-
-//   const handleLocationSelect = useCallback(
-//     (lat: number, lng: number, address: string) => {
-//       setFormData((prev) => ({ ...prev, location: { address, lat, lng } }));
-//     },
-//     []
-//   );
-
-//   const handlePhotoUpload = useCallback(
-//     (event: React.ChangeEvent<HTMLInputElement>) => {
-//       const files = Array.from(event.target.files || []);
-//       const validFiles = files.filter((file) => {
-//         const isValidType = file.type.startsWith("image/");
-//         const isValidSize = file.size <= 10 * 1024 * 1024; // 10MB limit
-//         return isValidType && isValidSize;
-//       });
-
-//       setFormData((prev) => ({
-//         ...prev,
-//         photos: [...prev.photos, ...validFiles].slice(0, 10), // Max 10 photos
-//       }));
-//     },
-//     []
-//   );
-
-//   const removePhoto = useCallback((index: number) => {
-//     setFormData((prev) => ({
-//       ...prev,
-//       photos: prev.photos.filter((_, i) => i !== index),
-//     }));
-//   }, []);
-
-//   const toggleImpactType = useCallback((type: string) => {
-//     setFormData((prev) => ({
-//       ...prev,
-//       impactType: prev.impactType.includes(type)
-//         ? prev.impactType.filter((t) => t !== type)
-//         : [...prev.impactType, type],
-//     }));
-//   }, []);
-
-//   const toggleAssistanceType = useCallback((type: string) => {
-//     setFormData((prev) => ({
-//       ...prev,
-//       assistanceNeeded: prev.assistanceNeeded.includes(type)
-//         ? prev.assistanceNeeded.filter((t) => t !== type)
-//         : [...prev.assistanceNeeded, type],
-//     }));
-//   }, []);
-
-//   // Map UI disaster types to backend disaster types
-//   const mapDisasterType = useCallback((disasterDetail: string): string => {
-//     const mapping: Record<string, string> = {
-//       // Natural disasters
-//       Earthquake: "earthquake",
-//       Flood: "flood",
-//       "Hurricane/Typhoon": "hurricane",
-//       Tornado: "tornado",
-//       Wildfire: "wildfire",
-//       Landslide: "landslide",
-//       Tsunami: "tsunami",
-//       "Volcanic Eruption": "volcano",
-//       Drought: "drought",
-//       "Blizzard/Ice Storm": "storm",
-//       Hailstorm: "storm",
-//       // Human-made disasters
-//       "Industrial Accident": "industrial_accident",
-//       "Chemical Spill": "chemical_spill",
-//       "Oil Spill": "chemical_spill",
-//       "Nuclear Incident": "nuclear_incident",
-//       "Building Collapse": "structural_failure",
-//       "Transportation Accident": "transportation_accident",
-//       "Cyber Attack": "cyber_attack",
-//       Terrorism: "other",
-//       "Civil Unrest": "other",
-//       // Health emergencies
-//       "Disease Outbreak": "other",
-//       Pandemic: "other",
-//       "Food Poisoning": "other",
-//       "Water Contamination": "other",
-//       "Air Quality Crisis": "other",
-//       "Medical Emergency": "other",
-//     };
-
-//     return mapping[disasterDetail] || "other";
-//   }, []);
-
-//   const handleSubmit = useCallback(async () => {
-//     if (!isAuthenticated) {
-//       setShowLoginPrompt(true);
-//       return;
-//     }
-
-//     if (!validateStep(3)) return;
-
-//     setIsSubmitting(true);
-
-//     try {
-//       // Ensure required fields are not empty before submission
-//       if (!formData.severity) {
-//         setErrors({ severity: "Please select severity level" });
-//         return;
-//       }
-
-//       if (!formData.urgencyLevel) {
-//         setErrors({ urgencyLevel: "Please select urgency level" });
-//         return;
-//       }
-
-//       // Prepare submission data with proper disaster type mapping
-//       const submissionData = {
-//         disasterType: mapDisasterType(formData.disasterDetail),
-//         disasterDetail: formData.disasterDetail,
-//         customDisasterDetail: formData.customDisasterDetail,
-//         description: formData.description,
-//         severity: formData.severity as "low" | "medium" | "high" | "critical",
-//         dateTime: formData.dateTime,
-//         location: {
-//           address: formData.location?.address || "",
-//           lat: formData.location?.lat || 0,
-//           lng: formData.location?.lng || 0,
-//         },
-//         impactType: formData.impactType,
-//         customImpactType: formData.customImpactType,
-//         impactDescription: formData.impactDescription,
-//         assistanceNeeded: formData.assistanceNeeded,
-//         customAssistanceType: formData.customAssistanceType,
-//         assistanceDescription: formData.assistanceDescription,
-//         urgencyLevel: formData.urgencyLevel as
-//           | "immediate"
-//           | "within_24h"
-//           | "within_week"
-//           | "non_urgent",
-//         contactName: formData.contactName,
-//         contactPhone: formData.contactPhone,
-//         contactEmail: formData.contactEmail,
-//         isEmergency: formData.isEmergency,
-//         photos: formData.photos,
-//       };
-
-//       // Submit the report using the API
-//       //await ReportsAPI.submitReport(submissionData);
-
-//       setSubmitSuccess(true);
-
-//       // Reset form after successful submission
-//       setTimeout(() => {
-//         navigate("/reports");
-//       }, 3000);
-//     } catch (error) {
-//       setErrors({ submit: "Failed to submit report. Please try again." });
-//     } finally {
-//       setIsSubmitting(false);
-//     }
-//   }, [isAuthenticated, validateStep, formData, navigate, mapDisasterType]);
-
-//   const stepTitles = [
-//     "Disaster Information",
-//     "Location & Impact",
-//     // 'Assistance & Contact',
-//     "Review & Submit",
-//   ];
-
-//   if (submitSuccess) {
-//     return (
-//       <div className="min-h-screen bg-gradient-to-br from-green-50 to-blue-50 flex items-center justify-center">
-//         <div className="bg-white rounded-2xl shadow-xl p-8 max-w-md mx-4 text-center">
-//           <div className="w-16 h-16 bg-green-100 rounded-full flex items-center justify-center mx-auto mb-4">
-//             <CheckCircle size={32} className="text-green-600" />
-//           </div>
-//           <h2 className="text-2xl font-bold text-gray-900 mb-2">
-//             Report Submitted Successfully!
-//           </h2>
-//           <p className="text-gray-600 mb-6">
-//             Thank you for reporting this disaster. Our team will review your
-//             submission and take appropriate action.
-//           </p>
-//           <div className="flex items-center justify-center text-sm text-gray-500">
-//             <Clock size={16} className="mr-2" />
-//             Redirecting to reports page...
-//           </div>
-//         </div>
-//       </div>
-//     );
-//   }
-
-//   return (
-//     <div className="min-h-screen bg-gray-50">
-//       <Header />
-
-//       <main className="navbar-spacing pb-12">
-//         <div className="max-w-4xl mx-auto px-6 lg:px-8">
-//           {/* Clean Header */}
-//           <div className="text-center mb-12">
-//             <h1 className="text-4xl lg:text-5xl font-black text-gray-900 mb-4">
-//               Report a Disaster Impact
-//             </h1>
-//             <p className="text-lg text-gray-600 max-w-2xl mx-auto">
-//               Help your community by reporting disaster impacts and requesting
-//               assistance
-//             </p>
-//           </div>
-
-//           {/* Beautiful Progress Steps */}
-//           <div className="flex items-center justify-center mb-16">
-//             <div className="flex items-center space-x-8">
-//               {stepTitles.map((title, index) => {
-//                 const stepNumber = index + 1;
-//                 const isActive = currentStep === stepNumber;
-//                 const isCompleted = currentStep > stepNumber;
-
-//                 return (
-//                   <div key={stepNumber} className="flex items-center">
-//                     <div className="flex flex-col items-center">
-//                       <div
-//                         className={`w-12 h-12 rounded-full flex items-center justify-center text-sm font-bold transition-all duration-300 ${
-//                           isCompleted
-//                             ? "bg-blue-600 text-white shadow-lg"
-//                             : isActive
-//                             ? "bg-blue-600 text-white shadow-lg scale-110"
-//                             : "bg-gray-200 text-gray-500"
-//                         }`}
-//                       >
-//                         {isCompleted ? <CheckCircle size={20} /> : stepNumber}
-//                       </div>
-//                       <span
-//                         className={`mt-3 text-sm font-medium text-center ${
-//                           isActive
-//                             ? "text-blue-600"
-//                             : isCompleted
-//                             ? "text-blue-600"
-//                             : "text-gray-400"
-//                         }`}
-//                       >
-//                         {title}
-//                       </span>
-//                     </div>
-//                     {index < stepTitles.length - 1 && (
-//                       <div
-//                         className={`w-16 h-0.5 mx-6 transition-colors duration-300 ${
-//                           isCompleted ? "bg-blue-600" : "bg-gray-200"
-//                         }`}
-//                       />
-//                     )}
-//                   </div>
-//                 );
-//               })}
-//             </div>
-//           </div>
-
-//           {/* Clean Form Container */}
-//           <div className="bg-white rounded-3xl shadow-lg border border-gray-100 p-8 lg:p-12">
-//             {/* Emergency Alert */}
-//             {formData.isEmergency && (
-//               <div className="mb-6 p-4 bg-red-50 border border-red-200 rounded-xl flex items-start">
-//                 <AlertTriangle size={20} className="text-red-600 mr-3 mt-0.5" />
-//                 <div>
-//                   <h3 className="font-semibold text-red-800">
-//                     Emergency Situation Detected
-//                   </h3>
-//                   <p className="text-red-700 text-sm mt-1">
-//                     For immediate life-threatening emergencies, please call
-//                     emergency services (911) first.
-//                   </p>
-//                 </div>
-//               </div>
-//             )}
-
-//             {/* Step 1: Disaster Information */}
-//             {currentStep === 1 && (
-//               <div className="space-y-8">
-//                 <div>
-//                   <h2 className="text-2xl font-semibold text-gray-900 mb-6">
-//                     Disaster Information
-//                   </h2>
-
-//                   {/* Emergency Toggle */}
-//                   <div className="mb-6 p-4 bg-orange-50 border border-orange-200 rounded-xl">
-//                     <label className="flex items-center cursor-pointer">
-//                       <input
-//                         type="checkbox"
-//                         checked={formData.isEmergency}
-//                         onChange={(e) =>
-//                           setFormData((prev) => ({
-//                             ...prev,
-//                             isEmergency: e.target.checked,
-//                           }))
-//                         }
-//                         className="mr-3 text-red-600 focus:ring-red-500"
-//                       />
-//                       <div>
-//                         <span className="font-semibold text-orange-800">
-//                           This is an emergency situation
-//                         </span>
-//                         <p className="text-sm text-orange-700">
-//                           Check this if immediate response is needed
-//                         </p>
-//                       </div>
-//                     </label>
-//                   </div>
-
-//                   {/* Refined Disaster Type Selection */}
-//                   <div className="mb-8">
-//                     <label className="block text-lg font-semibold text-gray-900 mb-6">
-//                       Disaster Type
-//                     </label>
-//                     <div className="grid grid-cols-1 md:grid-cols-2 gap-4">
-//                       {Object.entries(disasterTypes).map(([key, category]) => (
-//                         <label
-//                           key={key}
-//                           className={`group relative flex items-center p-6 border-2 rounded-2xl cursor-pointer transition-all duration-300 hover:shadow-lg ${
-//                             formData.disasterType === key
-//                               ? "border-blue-500 bg-gradient-to-br from-blue-50 to-blue-100 shadow-md"
-//                               : "border-gray-200 hover:border-blue-300 hover:bg-gradient-to-br hover:from-gray-50 hover:to-blue-50"
-//                           }`}
-//                         >
-//                           <input
-//                             type="radio"
-//                             name="disasterType"
-//                             value={key}
-//                             checked={formData.disasterType === key}
-//                             onChange={(e) =>
-//                               setFormData((prev) => ({
-//                                 ...prev,
-//                                 disasterType: e.target.value,
-//                                 disasterDetail: "",
-//                               }))
-//                             }
-//                             className="w-5 h-5 text-blue-600 border-gray-300 focus:ring-blue-500 focus:ring-2 mr-4"
-//                           />
-//                           <div className="flex-1">
-//                             <span
-//                               className={`text-lg font-semibold transition-colors duration-200 ${
-//                                 formData.disasterType === key
-//                                   ? "text-blue-900"
-//                                   : "text-gray-900 group-hover:text-blue-800"
-//                               }`}
-//                             >
-//                               {category.label}
-//                             </span>
-//                           </div>
-//                           {/* Selection indicator */}
-//                           {formData.disasterType === key && (
-//                             <div className="absolute top-3 right-3 w-6 h-6 bg-blue-500 rounded-full flex items-center justify-center">
-//                               <CheckCircle size={16} className="text-white" />
-//                             </div>
-//                           )}
-//                         </label>
-//                       ))}
-//                     </div>
-//                     {errors.disasterType && (
-//                       <p
-//                         className="mt-3 text-sm text-red-600 flex items-center"
-//                         data-testid="disasterType-error"
-//                       >
-//                         <AlertTriangle size={16} className="mr-2" />
-//                         {errors.disasterType}
-//                       </p>
-//                     )}
-//                   </div>
-
-//                   {/* Specific Disaster Type */}
-//                   {formData.disasterType && (
-//                     <div className="mb-6">
-//                       <label className="block text-sm font-medium text-gray-700 mb-4">
-//                         Specific Type *
-//                       </label>
-//                       <div className="grid grid-cols-2 md:grid-cols-3 lg:grid-cols-4 gap-3">
-//                         {disasterTypes[
-//                           formData.disasterType as keyof typeof disasterTypes
-//                         ].options.map((option) => (
-//                           <button
-//                             key={option}
-//                             type="button"
-//                             onClick={() =>
-//                               setFormData((prev) => ({
-//                                 ...prev,
-//                                 disasterDetail: option,
-//                               }))
-//                             }
-//                             className={`p-3 border rounded-xl text-sm transition-all duration-200 ${
-//                               formData.disasterDetail === option
-//                                 ? "border-blue-500 bg-blue-50 text-blue-700"
-//                                 : "border-gray-200 hover:border-gray-300 hover:bg-gray-50"
-//                             }`}
-//                           >
-//                             {option}
-//                           </button>
-//                         ))}
-//                       </div>
-//                       {errors.disasterDetail && (
-//                         <p
-//                           className="mt-2 text-sm text-red-600"
-//                           data-testid="disasterDetail-error"
-//                         >
-//                           {errors.disasterDetail}
-//                         </p>
-//                       )}
-//                     </div>
-//                   )}
-
-//                   {/* Custom Disaster Detail */}
-//                   {(formData.disasterDetail === "Other Natural" ||
-//                     formData.disasterDetail === "Other Non-Natural") && (
-//                     <div className="mb-6">
-//                       <label className="block text-sm font-medium text-gray-700 mb-2">
-//                         Please specify *
-//                       </label>
-//                       <input
-//                         type="text"
-//                         value={formData.customDisasterDetail}
-//                         onChange={(e) =>
-//                           setFormData((prev) => ({
-//                             ...prev,
-//                             customDisasterDetail: e.target.value,
-//                           }))
-//                         }
-//                         className="w-full px-4 py-3 border border-gray-200 rounded-xl focus:ring-2 focus:ring-blue-500 focus:border-blue-500"
-//                         placeholder="Specify the type of disaster"
-//                       />
-//                       {errors.customDisasterDetail && (
-//                         <p
-//                           className="mt-2 text-sm text-red-600"
-//                           data-testid="customDisasterDetail-error"
-//                         >
-//                           {errors.customDisasterDetail}
-//                         </p>
-//                       )}
-//                     </div>
-//                   )}
-
-//                   {/* Severity Level */}
-//                   <div className="mb-6">
-//                     <label className="block text-sm font-medium text-gray-700 mb-4">
-//                       Severity Level *
-//                     </label>
-//                     <div className="grid grid-cols-2 md:grid-cols-4 gap-3">
-//                       {[
-//                         {
-//                           value: "low",
-//                           label: "Low",
-//                           color: "from-green-500 to-green-600",
-//                         },
-//                         {
-//                           value: "medium",
-//                           label: "Medium",
-//                           color: "from-yellow-500 to-yellow-600",
-//                         },
-//                         {
-//                           value: "high",
-//                           label: "High",
-//                           color: "from-orange-500 to-orange-600",
-//                         },
-//                         {
-//                           value: "critical",
-//                           label: "Critical",
-//                           color: "from-red-500 to-red-600",
-//                         },
-//                       ].map((severity) => (
-//                         <button
-//                           key={severity.value}
-//                           type="button"
-//                           onClick={() =>
-//                             setFormData((prev) => ({
-//                               ...prev,
-//                               severity: severity.value as any,
-//                             }))
-//                           }
-//                           className={`p-3 border rounded-xl transition-all duration-200 ${
-//                             formData.severity === severity.value
-//                               ? "border-blue-500 bg-blue-50"
-//                               : "border-gray-200 hover:border-gray-300 hover:bg-gray-50"
-//                           }`}
-//                         >
-//                           <div
-//                             className={`w-8 h-8 rounded-full bg-gradient-to-r ${severity.color} mx-auto mb-2`}
-//                           />
-//                           <span className="text-sm font-medium">
-//                             {severity.label}
-//                           </span>
-//                         </button>
-//                       ))}
-//                     </div>
-//                     {errors.severity && (
-//                       <p
-//                         className="mt-2 text-sm text-red-600"
-//                         data-testid="severity-error"
-//                       >
-//                         {errors.severity}
-//                       </p>
-//                     )}
-//                   </div>
-
-//                   {/* Date and Time */}
-//                   <div className="mb-6">
-//                     <label
-//                       htmlFor="dateTime"
-//                       className="block text-sm font-medium text-gray-700 mb-2"
-//                     >
-//                       When did this occur? *
-//                     </label>
-//                     <input
-//                       id="dateTime"
-//                       type="datetime-local"
-//                       value={formData.dateTime}
-//                       onChange={(e) =>
-//                         setFormData((prev) => ({
-//                           ...prev,
-//                           dateTime: e.target.value,
-//                         }))
-//                       }
-//                       max={new Date().toISOString().slice(0, 16)}
-//                       className="w-full px-4 py-3 border border-gray-200 rounded-xl focus:ring-2 focus:ring-blue-500 focus:border-blue-500"
-//                     />
-//                     {errors.dateTime && (
-//                       <p
-//                         className="mt-2 text-sm text-red-600"
-//                         data-testid="dateTime-error"
-//                       >
-//                         {errors.dateTime}
-//                       </p>
-//                     )}
-//                   </div>
-
-//                   {/* Description */}
-//                   <div>
-//                     <label className="block text-sm font-medium text-gray-700 mb-2">
-//                       Detailed Description *
-//                     </label>
-//                     <textarea
-//                       value={formData.description}
-//                       onChange={(e) =>
-//                         setFormData((prev) => ({
-//                           ...prev,
-//                           description: e.target.value,
-//                         }))
-//                       }
-//                       rows={4}
-//                       className="w-full px-4 py-3 border border-gray-200 rounded-xl focus:ring-2 focus:ring-blue-500 focus:border-blue-500"
-//                       placeholder="Provide detailed information about what happened, current situation, and any immediate concerns..."
-//                     />
-//                     <div className="flex justify-between mt-2">
-//                       <div>
-//                         {errors.description && (
-//                           <p
-//                             className="text-sm text-red-600"
-//                             data-testid="description-error"
-//                           >
-//                             {errors.description}
-//                           </p>
-//                         )}
-//                       </div>
-//                       <p className="text-sm text-gray-500">
-//                         {formData.description.length}/500 characters
-//                       </p>
-//                     </div>
-//                   </div>
-//                 </div>
-//               </div>
-//             )}
-
-//             {/* Step 2: Location & Impact */}
-//             {currentStep === 2 && (
-//               <div className="space-y-8">
-//                 <h2 className="text-2xl font-semibold text-gray-900 mb-6">
-//                   Location & Impact Assessment
-//                 </h2>
-
-//                 {/* Location Selection */}
-//                 <div>
-//                   <label className="block text-sm font-medium text-gray-700 mb-4">
-//                     Location *
-//                   </label>
-//                   <div className="border border-gray-200 rounded-xl relative">
-//                     <LocationPicker
-//                       onLocationSelect={handleLocationSelect}
-//                       height="450px"
-//                     />
-//                   </div>
-//                   {formData.location && (
-//                     <div className="mt-3 p-3 bg-green-50 border border-green-200 rounded-xl flex items-center">
-//                       <MapPin size={16} className="text-green-600 mr-2" />
-//                       <span className="text-sm text-green-800">
-//                         {formData.location.address}
-//                       </span>
-//                     </div>
-//                   )}
-//                   {errors.location && (
-//                     <p
-//                       className="mt-2 text-sm text-red-600"
-//                       data-testid="location-error"
-//                     >
-//                       {errors.location}
-//                     </p>
-//                   )}
-//                 </div>
-
-//                 {/* Impact Types */}
-//                 <div>
-//                   <label className="block text-sm font-medium text-gray-700 mb-4">
-//                     Type of Impact *
-//                   </label>
-//                   <div className="grid grid-cols-2 md:grid-cols-3 gap-3">
-//                     {impactTypes.map((type) => (
-//                       <label
-//                         key={type}
-//                         className="flex items-center p-3 border border-gray-200 rounded-xl cursor-pointer hover:bg-blue-50 hover:border-blue-200 transition-all duration-200"
-//                       >
-//                         <input
-//                           type="checkbox"
-//                           checked={formData.impactType.includes(type)}
-//                           onChange={() => toggleImpactType(type)}
-//                           className="mr-3 text-blue-600 focus:ring-blue-500"
-//                         />
-//                         <span className="text-sm">{type}</span>
-//                       </label>
-//                     ))}
-//                   </div>
-//                   {errors.impactType && (
-//                     <p
-//                       className="mt-2 text-sm text-red-600"
-//                       data-testid="impactType-error"
-//                     >
-//                       {errors.impactType}
-//                     </p>
-//                   )}
-//                 </div>
-
-//                 {/* Custom Impact Type */}
-//                 {formData.impactType.includes("Other") && (
-//                   <div>
-//                     <label className="block text-sm font-medium text-gray-700 mb-2">
-//                       Please specify other impact type *
-//                     </label>
-//                     <input
-//                       type="text"
-//                       value={formData.customImpactType}
-//                       onChange={(e) =>
-//                         setFormData((prev) => ({
-//                           ...prev,
-//                           customImpactType: e.target.value,
-//                         }))
-//                       }
-//                       className="w-full px-4 py-3 border border-gray-200 rounded-xl focus:ring-2 focus:ring-blue-500 focus:border-blue-500"
-//                       placeholder="Specify the type of impact"
-//                     />
-//                     {errors.customImpactType && (
-//                       <p
-//                         className="mt-2 text-sm text-red-600"
-//                         data-testid="customImpactType-error"
-//                       >
-//                         {errors.customImpactType}
-//                       </p>
-//                     )}
-//                   </div>
-//                 )}
-
-//                 {/* Impact Description */}
-//                 <div>
-//                   <label className="block text-sm font-medium text-gray-700 mb-2">
-//                     Detailed Impact Description *
-//                   </label>
-//                   <textarea
-//                     value={formData.impactDescription}
-//                     onChange={(e) =>
-//                       setFormData((prev) => ({
-//                         ...prev,
-//                         impactDescription: e.target.value,
-//                       }))
-//                     }
-//                     className="w-full px-4 py-3 border border-gray-200 rounded-xl focus:ring-2 focus:ring-blue-500 focus:border-blue-500 resize-none"
-//                     rows={4}
-//                     maxLength={500}
-//                     placeholder="Provide detailed information about the impact, current situation, and any immediate concerns..."
-//                   />
-//                   <div className="flex justify-between items-center mt-2">
-//                     {errors.impactDescription && (
-//                       <p
-//                         className="text-sm text-red-600"
-//                         data-testid="impactDescription-error"
-//                       >
-//                         {errors.impactDescription}
-//                       </p>
-//                     )}
-//                     <p className="text-sm text-gray-500 ml-auto">
-//                       {formData.impactDescription.length}/500 characters
-//                     </p>
-//                   </div>
-//                 </div>
-
-//                 {/* Photo Upload */}
-//                 <div>
-//                   <label className="block text-sm font-medium text-gray-700 mb-4">
-//                     Photos (Optional - Max 10 photos, 10MB each)
-//                   </label>
-//                   <div className="border-2 border-dashed border-gray-300 rounded-xl p-6 text-center hover:border-blue-400 transition-colors">
-//                     <input
-//                       type="file"
-//                       multiple
-//                       accept="image/*"
-//                       onChange={handlePhotoUpload}
-//                       className="hidden"
-//                       id="photo-upload"
-//                     />
-//                     <label htmlFor="photo-upload" className="cursor-pointer">
-//                       <Camera
-//                         size={48}
-//                         className="mx-auto text-gray-400 mb-4"
-//                       />
-//                       <p className="text-gray-600 mb-2">
-//                         Click to upload photos
-//                       </p>
-//                       <p className="text-sm text-gray-500">
-//                         PNG, JPG, GIF up to 10MB each
-//                       </p>
-//                     </label>
-//                   </div>
-
-//                   {formData.photos.length > 0 && (
-//                     <div className="grid grid-cols-2 md:grid-cols-3 lg:grid-cols-5 gap-4 mt-6">
-//                       {formData.photos.map((photo, index) => (
-//                         <div key={index} className="relative group">
-//                           <img
-//                             src={URL.createObjectURL(photo)}
-//                             alt={`Upload ${index + 1}`}
-//                             className="w-full h-24 object-cover rounded-xl"
-//                           />
-//                           <button
-//                             onClick={() => removePhoto(index)}
-//                             className="absolute -top-2 -right-2 bg-red-500 text-white rounded-full w-6 h-6 flex items-center justify-center text-sm hover:bg-red-600 opacity-0 group-hover:opacity-100 transition-all duration-200 shadow-lg"
-//                           >
-//                             <X size={14} />
-//                           </button>
-//                         </div>
-//                       ))}
-//                     </div>
-//                   )}
-//                 </div>
-//               </div>
-//             )}
-
-//             {/* Step 3: Assistance & Contact */}
-//             {currentStep === 3 && (
-//               <div className="space-y-8">
-//                 <h2 className="text-2xl font-semibold text-gray-900 mb-6">
-//                   Assistance Needed & Contact Information
-//                 </h2>
-
-//                 {/* Urgency Level */}
-//                 <div>
-//                   <label className="block text-sm font-medium text-gray-700 mb-4">
-//                     Urgency Level *
-//                   </label>
-//                   <div className="grid grid-cols-2 md:grid-cols-4 gap-3">
-//                     {[
-//                       {
-//                         value: "immediate",
-//                         label: "Immediate",
-//                         desc: "Life-threatening",
-//                         color: "from-red-500 to-red-600",
-//                         icon: Zap,
-//                       },
-//                       {
-//                         value: "within_24h",
-//                         label: "Within 24h",
-//                         desc: "Urgent",
-//                         color: "from-orange-500 to-orange-600",
-//                         icon: Clock,
-//                       },
-//                       {
-//                         value: "within_week",
-//                         label: "Within Week",
-//                         desc: "Important",
-//                         color: "from-yellow-500 to-yellow-600",
-//                         icon: Clock,
-//                       },
-//                       {
-//                         value: "non_urgent",
-//                         label: "Non-urgent",
-//                         desc: "When possible",
-//                         color: "from-green-500 to-green-600",
-//                         icon: Clock,
-//                       },
-//                     ].map((urgency) => {
-//                       const Icon = urgency.icon;
-//                       return (
-//                         <button
-//                           key={urgency.value}
-//                           type="button"
-//                           onClick={() =>
-//                             setFormData((prev) => ({
-//                               ...prev,
-//                               urgencyLevel: urgency.value as any,
-//                             }))
-//                           }
-//                           className={`p-4 border rounded-xl transition-all duration-200 text-center ${
-//                             formData.urgencyLevel === urgency.value
-//                               ? "border-blue-500 bg-blue-50"
-//                               : "border-gray-200 hover:border-gray-300 hover:bg-gray-50"
-//                           }`}
-//                         >
-//                           <div
-//                             className={`w-10 h-10 rounded-full bg-gradient-to-r ${urgency.color} mx-auto mb-2 flex items-center justify-center`}
-//                           >
-//                             <Icon size={20} className="text-white" />
-//                           </div>
-//                           <div className="text-sm font-medium">
-//                             {urgency.label}
-//                           </div>
-//                           <div className="text-xs text-gray-500">
-//                             {urgency.desc}
-//                           </div>
-//                         </button>
-//                       );
-//                     })}
-//                   </div>
-//                   {errors.urgencyLevel && (
-//                     <p
-//                       className="mt-2 text-sm text-red-600"
-//                       data-testid="urgencyLevel-error"
-//                     >
-//                       {errors.urgencyLevel}
-//                     </p>
-//                   )}
-//                 </div>
-
-//                 {/* Assistance Types */}
-//                 <div>
-//                   <label className="block text-sm font-medium text-gray-700 mb-4">
-//                     Type of Assistance Needed *
-//                   </label>
-//                   <div className="grid grid-cols-2 md:grid-cols-3 gap-3">
-//                     {assistanceTypes.map((type) => (
-//                       <label
-//                         key={type}
-//                         className="flex items-center p-3 border border-gray-200 rounded-xl cursor-pointer hover:bg-blue-50 hover:border-blue-200 transition-all duration-200"
-//                       >
-//                         <input
-//                           type="checkbox"
-//                           checked={formData.assistanceNeeded.includes(type)}
-//                           onChange={() => toggleAssistanceType(type)}
-//                           className="mr-3 text-blue-600 focus:ring-blue-500"
-//                         />
-//                         <span className="text-sm">{type}</span>
-//                       </label>
-//                     ))}
-//                   </div>
-//                   {errors.assistanceNeeded && (
-//                     <p
-//                       className="mt-2 text-sm text-red-600"
-//                       data-testid="assistanceNeeded-error"
-//                     >
-//                       {errors.assistanceNeeded}
-//                     </p>
-//                   )}
-//                 </div>
-
-//                 {/* Custom Assistance Type */}
-//                 {formData.assistanceNeeded.includes("Other") && (
-//                   <div>
-//                     <label className="block text-sm font-medium text-gray-700 mb-2">
-//                       Please specify other assistance type *
-//                     </label>
-//                     <input
-//                       type="text"
-//                       value={formData.customAssistanceType}
-//                       onChange={(e) =>
-//                         setFormData((prev) => ({
-//                           ...prev,
-//                           customAssistanceType: e.target.value,
-//                         }))
-//                       }
-//                       className="w-full px-4 py-3 border border-gray-200 rounded-xl focus:ring-2 focus:ring-blue-500 focus:border-blue-500"
-//                       placeholder="Specify the type of assistance needed"
-//                     />
-//                     {errors.customAssistanceType && (
-//                       <p
-//                         className="mt-2 text-sm text-red-600"
-//                         data-testid="customAssistanceType-error"
-//                       >
-//                         {errors.customAssistanceType}
-//                       </p>
-//                     )}
-//                   </div>
-//                 )}
-
-//                 {/* Assistance Description */}
-//                 <div>
-//                   <label className="block text-sm font-medium text-gray-700 mb-2">
-//                     Detailed Assistance Description *
-//                   </label>
-//                   <textarea
-//                     value={formData.assistanceDescription}
-//                     onChange={(e) =>
-//                       setFormData((prev) => ({
-//                         ...prev,
-//                         assistanceDescription: e.target.value,
-//                       }))
-//                     }
-//                     rows={4}
-//                     className="w-full px-4 py-3 border border-gray-200 rounded-xl focus:ring-2 focus:ring-blue-500 focus:border-blue-500"
-//                     placeholder="Please provide specific details about what help is needed, how many people are affected, any special requirements, accessibility needs, etc."
-//                   />
-//                   {errors.assistanceDescription && (
-//                     <p
-//                       className="mt-2 text-sm text-red-600"
-//                       data-testid="assistanceDescription-error"
-//                     >
-//                       {errors.assistanceDescription}
-//                     </p>
-//                   )}
-//                 </div>
-//               </div>
-//             )}
-
-//             {/* Step 4: Review & Submit */}
-//             {currentStep === 4 && (
-//               <div className="space-y-8">
-//                 <h2 className="text-2xl font-semibold text-gray-900 mb-6">
-//                   Review & Submit
-//                 </h2>
-
-//                 <div className="bg-gray-50 rounded-xl p-6 space-y-6">
-//                   {/* Disaster Information */}
-//                   <div className="border-b border-gray-200 pb-4">
-//                     <h3 className="font-semibold text-gray-900 mb-3 flex items-center">
-//                       <FileText size={20} className="mr-2" />
-//                       Disaster Information
-//                     </h3>
-//                     <div className="grid grid-cols-1 md:grid-cols-2 gap-4 text-sm">
-//                       <div>
-//                         <span className="text-gray-600">Type:</span>
-//                         <p className="font-medium">
-//                           {formData.disasterDetail ||
-//                             formData.customDisasterDetail}
-//                           {formData.isEmergency && (
-//                             <span className="ml-2 px-2 py-1 bg-red-100 text-red-800 rounded-full text-xs">
-//                               EMERGENCY
-//                             </span>
-//                           )}
-//                         </p>
-//                       </div>
-//                       <div>
-//                         <span className="text-gray-600">Severity:</span>
-//                         <p className="font-medium capitalize">
-//                           {formData.severity}
-//                         </p>
-//                       </div>
-//                       <div>
-//                         <span className="text-gray-600">Date & Time:</span>
-//                         <p className="font-medium">
-//                           {new Date(formData.dateTime).toLocaleString()}
-//                         </p>
-//                       </div>
-//                       <div>
-//                         <span className="text-gray-600">Urgency:</span>
-//                         <p className="font-medium capitalize">
-//                           {formData.urgencyLevel?.replace("_", " ")}
-//                         </p>
-//                       </div>
-//                     </div>
-//                     <div className="mt-3">
-//                       <span className="text-gray-600">Description:</span>
-//                       <p className="font-medium mt-1">{formData.description}</p>
-//                     </div>
-//                   </div>
-
-//                   {/* Location & Impact */}
-//                   <div className="border-b border-gray-200 pb-4">
-//                     <h3 className="font-semibold text-gray-900 mb-3 flex items-center">
-//                       <MapPin size={20} className="mr-2" />
-//                       Location & Impact
-//                     </h3>
-//                     <div className="grid grid-cols-1 md:grid-cols-2 gap-4 text-sm">
-//                       <div>
-//                         <span className="text-gray-600">Location:</span>
-//                         <p className="font-medium">
-//                           {formData.location?.address}
-//                         </p>
-//                         <p className="text-xs text-gray-500">
-//                           {formData.location?.lat.toFixed(6)},{" "}
-//                           {formData.location?.lng.toFixed(6)}
-//                         </p>
-//                       </div>
-
-//                       <div>
-//                         <span className="text-gray-600">Impact Types:</span>
-//                         <p className="font-medium">
-//                           {formData.impactType.join(", ")}
-//                           {formData.impactType.includes("Other") &&
-//                             formData.customImpactType &&
-//                             ` (${formData.customImpactType})`}
-//                         </p>
-//                       </div>
-//                       <div>
-//                         <span className="text-gray-600">
-//                           Impact Description:
-//                         </span>
-//                         <p className="font-medium text-sm leading-relaxed">
-//                           {formData.impactDescription}
-//                         </p>
-//                       </div>
-//                       {/* {formData.estimatedDamage && (
-//                         <div>
-//                           <span className="text-gray-600">Estimated Damage:</span>
-//                           <p className="font-medium capitalize">{formData.estimatedDamage}</p>
-//                         </div>
-//                       )} */}
-//                     </div>
-
-//                     {formData.photos.length > 0 && (
-//                       <div className="mt-3">
-//                         <span className="text-gray-600">
-//                           Photos ({formData.photos.length}):
-//                         </span>
-//                         <div className="flex space-x-2 mt-2">
-//                           {formData.photos.slice(0, 5).map((photo, index) => (
-//                             <img
-//                               key={index}
-//                               src={URL.createObjectURL(photo)}
-//                               alt={`Preview ${index + 1}`}
-//                               className="w-16 h-16 object-cover rounded-lg"
-//                             />
-//                           ))}
-//                           {formData.photos.length > 5 && (
-//                             <div className="w-16 h-16 bg-gray-200 rounded-lg flex items-center justify-center text-sm text-gray-600">
-//                               +{formData.photos.length - 5}
-//                             </div>
-//                           )}
-//                         </div>
-//                       </div>
-//                     )}
-//                   </div>
-
-//                   {/* Assistance & Contact */}
-//                   <div>
-//                     <h3 className="font-semibold text-gray-900 mb-3 flex items-center">
-//                       <Users size={20} className="mr-2" />
-//                       Assistance & Contact
-//                     </h3>
-//                     <div className="grid grid-cols-1 md:grid-cols-2 gap-4 text-sm">
-//                       <div>
-//                         <span className="text-gray-600">
-//                           Assistance Needed:
-//                         </span>
-//                         <p className="font-medium">
-//                           {formData.assistanceNeeded.join(", ")}
-//                           {formData.assistanceNeeded.includes("Other") &&
-//                             formData.customAssistanceType &&
-//                             ` (${formData.customAssistanceType})`}
-//                         </p>
-//                       </div>
-//                       <div>
-//                         <span className="text-gray-600">Contact:</span>
-//                         <p className="font-medium">{formData.contactName}</p>
-//                         {formData.contactPhone && (
-//                           <p className="text-gray-600">
-//                             {formData.contactPhone}
-//                           </p>
-//                         )}
-//                         {formData.contactEmail && (
-//                           <p className="text-gray-600">
-//                             {formData.contactEmail}
-//                           </p>
-//                         )}
-//                       </div>
-//                     </div>
-//                     <div className="mt-3">
-//                       <span className="text-gray-600">
-//                         Assistance Description:
-//                       </span>
-//                       <p className="font-medium mt-1">
-//                         {formData.assistanceDescription}
-//                       </p>
-//                     </div>
-//                   </div>
-//                 </div>
-
-//                 {/* Important Notice */}
-//                 <div className="bg-blue-50 border border-blue-200 rounded-xl p-4 flex items-start">
-//                   <AlertTriangle
-//                     size={20}
-//                     className="text-blue-600 mr-3 mt-0.5"
-//                   />
-//                   <div>
-//                     <h3 className="font-semibold text-blue-800">
-//                       Important Notice
-//                     </h3>
-//                     <p className="text-blue-700 text-sm mt-1">
-//                       Your report will be reviewed by our emergency response
-//                       team. We may contact you for additional information. For
-//                       immediate life-threatening emergencies, please call
-//                       emergency services (911) directly.
-//                     </p>
-//                   </div>
-//                 </div>
-
-//                 {/* Submit Error */}
-//                 {errors.submit && (
-//                   <div className="bg-red-50 border border-red-200 rounded-xl p-4">
-//                     <p className="text-red-700">{errors.submit}</p>
-//                   </div>
-//                 )}
-//               </div>
-//             )}
-
-//             {/* Login Prompt Modal */}
-//             {showLoginPrompt && (
-//               <div className="fixed inset-0 bg-black bg-opacity-50 flex items-center justify-center z-50">
-//                 <div className="bg-white rounded-xl p-6 max-w-md mx-4">
-//                   <h3 className="text-lg font-semibold text-gray-900 mb-4">
-//                     Login Required
-//                   </h3>
-//                   <p className="text-gray-600 mb-6">
-//                     You need to be logged in to submit a disaster impact report.
-//                     This helps us verify reports and contact you if needed.
-//                   </p>
-//                   <div className="flex space-x-3">
-//                     <button
-//                       onClick={() => navigate("/login")}
-//                       className="flex-1 bg-blue-600 text-white px-4 py-2 rounded-lg hover:bg-blue-700 transition-colors"
-//                     >
-//                       Login
-//                     </button>
-//                     <button
-//                       onClick={() => setShowLoginPrompt(false)}
-//                       className="flex-1 bg-gray-200 text-gray-800 px-4 py-2 rounded-lg hover:bg-gray-300 transition-colors"
-//                     >
-//                       Cancel
-//                     </button>
-//                   </div>
-//                 </div>
-//               </div>
-//             )}
-
-//             {/* Navigation Buttons */}
-//             <div className="flex justify-between pt-8 border-t border-gray-100">
-//               <button
-//                 onClick={handleBack}
-//                 disabled={currentStep === 1}
-//                 className="flex items-center px-6 py-3 border border-gray-300 rounded-xl text-gray-700 hover:bg-gray-50 transition-colors disabled:opacity-50 disabled:cursor-not-allowed"
-//               >
-//                 <ChevronLeft size={20} className="mr-2" />
-//                 Back
-//               </button>
-
-//               {currentStep < 4 ? (
-//                 <button
-//                   onClick={handleNextClick}
-//                   className={`flex items-center px-6 py-3 rounded-xl transition-all duration-200 shadow-sm ${
-//                     canProceed
-//                       ? "bg-gradient-to-r from-blue-500 to-blue-600 text-white hover:from-blue-600 hover:to-blue-700"
-//                       : "bg-gray-300 text-gray-600 cursor-pointer"
-//                   }`}
-//                 >
-//                   Next
-//                   <ChevronRight size={20} className="ml-2" />
-//                 </button>
-//               ) : (
-//                 <button
-//                   onClick={handleSubmit}
-//                   disabled={isSubmitting || !canProceed}
-//                   className="flex items-center px-6 py-3 bg-gradient-to-r from-green-500 to-green-600 text-white rounded-xl hover:from-green-600 hover:to-green-700 transition-all duration-200 disabled:opacity-50 disabled:cursor-not-allowed shadow-sm"
-//                 >
-//                   {isSubmitting ? (
-//                     <>
-//                       <div className="animate-spin rounded-full h-5 w-5 border-b-2 border-white mr-2" />
-//                       Submitting...
-//                     </>
-//                   ) : (
-//                     "Submit Report"
-//                   )}
-//                 </button>
-//               )}
-//             </div>
-//           </div>
-//         </div>
-//       </main>
-
-//       <Footer />
-//     </div>
-//   );
-// };
-
-// export default ReportImpact;
-
 import React, { useEffect, useState } from "react";
 import {
   DisasterReportCreateDto,
@@ -2717,7 +36,7 @@
   );
   const [selectedDisasterTypeName, setSelectedDisasterTypeName] = useState("");
 
-  // 👉 New states for "Other"
+  // New states for "Other"
   const [showOtherInput, setShowOtherInput] = useState(false);
   const [newDisasterTypeName, setNewDisasterTypeName] = useState("");
   const [impactTypes, setImpactTypes] = useState<ImpactTypeDto[]>([]);
@@ -2740,12 +59,13 @@
       console.error("Failed to load disaster types:", err);
     }
   };
+
   const fetchImpactTypes = async () => {
     try {
       const token = localStorage.getItem("token");
       console.log("Auth token:", token);
       const data = await ImpactTypeService.getAll(token || undefined);
-      // ✅ Make sure data is always an array
+      // Make sure data is always an array
       if (Array.isArray(data)) {
         setImpactTypes(data);
       } else {
@@ -2757,6 +77,7 @@
       setImpactTypes([]); // fallback to empty array
     }
   };
+
   useEffect(() => {
     fetchDisasterTypes();
     fetchImpactTypes();
@@ -2902,142 +223,121 @@
                       {dt.name}
                     </button>
                   ))}
-
-                {/* Other Button */}
+                
                 <button
                   type="button"
                   onClick={() => setShowOtherInput(true)}
-                  className={`p-3 border rounded-xl text-sm transition-all duration-200
-                    ${
-                      showOtherInput
-                        ? "border-blue-500 bg-blue-50"
-                        : "border-gray-200 hover:border-gray-300 hover:bg-gray-50"
-                    }
-                  `}
+                  className="p-3 border border-dashed border-gray-300 rounded-xl text-sm text-gray-600 hover:border-gray-400 hover:bg-gray-50 transition-all duration-200"
                 >
                   + Other
                 </button>
               </div>
-
-              {/* Show input when Other selected */}
-              {showOtherInput && (
-                <div className="mt-3 flex gap-2">
-                  <input
-                    type="text"
-                    placeholder="Enter new disaster type"
-                    className="border p-2 rounded-lg flex-1"
-                    value={newDisasterTypeName}
-                    onChange={(e) => setNewDisasterTypeName(e.target.value)}
-                  />
-                  <button
-                    type="button"
-                    className="px-4 py-2 bg-green-600 text-white rounded-lg"
-                    onClick={createNewDisasterType}
-                  >
-                    Create
-                  </button>
-                </div>
-              )}
             </div>
           )}
 
-          {/* ✅ Show Disaster Event Name input if type selected */}
-          {formData.disasterTypeId !== 0 && (
-            <div className="mt-4">
+          {showOtherInput && (
+            <div className="mb-6 p-4 bg-gray-50 rounded-lg">
               <label className="block text-sm font-medium text-gray-700 mb-2">
-                Disaster Event Name
+                New Disaster Type Name
               </label>
-              <input
-                type="text"
-                placeholder="e.g. Cyclone Mocha, 2025 Monsoon Flood"
-                className="border p-2 rounded-lg w-full"
-                value={formData.disasterEventName || ""}
-                onChange={(e) =>
-                  setFormData((prev) => ({
-                    ...prev,
-                    disasterEventName: e.target.value,
-                  }))
-                }
-              />
+              <div className="flex gap-2">
+                <input
+                  type="text"
+                  value={newDisasterTypeName}
+                  onChange={(e) => setNewDisasterTypeName(e.target.value)}
+                  className="flex-1 px-3 py-2 border border-gray-300 rounded-md focus:ring-2 focus:ring-blue-500 focus:border-blue-500"
+                  placeholder="Enter disaster type name"
+                />
+                <button
+                  type="button"
+                  onClick={createNewDisasterType}
+                  className="px-4 py-2 bg-blue-600 text-white rounded-md hover:bg-blue-700 transition-colors"
+                >
+                  Add
+                </button>
+                <button
+                  type="button"
+                  onClick={() => {
+                    setShowOtherInput(false);
+                    setNewDisasterTypeName("");
+                  }}
+                  className="px-4 py-2 bg-gray-300 text-gray-700 rounded-md hover:bg-gray-400 transition-colors"
+                >
+                  Cancel
+                </button>
+              </div>
             </div>
           )}
 
-          <div className="mb-6">
-            <label className="block text-sm font-medium text-gray-700 mb-4">
-              Severity Level *
-            </label>
-            <div className="grid grid-cols-2 md:grid-cols-4 gap-3">
-              {[
-                { value: 0, label: "Low", color: "bg-green-500" },
-                { value: 1, label: "Medium", color: "bg-yellow-500" },
-                { value: 2, label: "High", color: "bg-orange-500" },
-                { value: 3, label: "Critical", color: "bg-red-500" },
-              ].map((severity) => (
-                <button
-                  key={severity.value}
-                  type="button"
-                  onClick={() =>
-                    setFormData((prev) => ({
-                      ...prev,
-                      severity: severity.value, // ✅ Enum number
-                    }))
-                  }
-                  className={`p-3 border rounded-xl flex flex-col items-center transition-all duration-200
-          ${
-            formData.severity === severity.value
-              ? "border-blue-500 bg-blue-50"
-              : "border-gray-200 hover:border-gray-300 hover:bg-gray-50"
-          }
-        `}
-                >
-                  <div
-                    className={`w-6 h-6 rounded-full ${severity.color} mb-2`}
-                  />
-                  <span className="text-sm font-medium">{severity.label}</span>
-                </button>
-              ))}
-            </div>
-          </div>
-
-          {/* Date and Time */}
-          <div className="mb-6">
-            <label
-              htmlFor="dateTime"
-              className="block text-sm font-medium text-gray-700 mb-2"
-            >
-              When did this occur? *
-            </label>
-
+          <div className="mb-4">
+            <label className="block text-sm font-medium text-gray-700 mb-2">
+              Title *
+            </label>
             <input
-              type="datetime-local"
-              className="w-full border p-2 rounded-lg mb-4"
-              value={formData.timestamp}
-              max={new Date().toISOString().slice(0, 16)} // ✅ today until current minute
+              type="text"
+              value={formData.title}
               onChange={(e) =>
-                setFormData((f) => ({ ...f, timestamp: e.target.value }))
+                setFormData((prev) => ({ ...prev, title: e.target.value }))
               }
+              className="w-full px-3 py-2 border border-gray-300 rounded-md focus:ring-2 focus:ring-blue-500 focus:border-blue-500"
+              placeholder="Brief title for the disaster report"
             />
           </div>
 
-          <div>
-            <label className="block mb-2 font-medium text-gray-700 mb-2">
-              Detailed Description
+          <div className="mb-4">
+            <label className="block text-sm font-medium text-gray-700 mb-2">
+              Description *
             </label>
             <textarea
               value={formData.description}
               onChange={(e) =>
-                setFormData((f) => ({ ...f, description: e.target.value }))
+                setFormData((prev) => ({ ...prev, description: e.target.value }))
               }
               rows={4}
-              className="w-full px-4 py-3 border border-gray-200 rounded-xl focus:ring-2 focus:ring-blue-500 focus:border-blue-500"
-              placeholder="Provide detailed information about what happened, current situation, and any immediate concerns..."
+              className="w-full px-3 py-2 border border-gray-300 rounded-md focus:ring-2 focus:ring-blue-500 focus:border-blue-500"
+              placeholder="Detailed description of the disaster"
             />
           </div>
 
-          <div className="flex justify-between">
+          <div className="mb-4">
+            <label className="block text-sm font-medium text-gray-700 mb-2">
+              Timestamp *
+            </label>
+            <input
+              type="datetime-local"
+              value={formData.timestamp}
+              onChange={(e) =>
+                setFormData((prev) => ({ ...prev, timestamp: e.target.value }))
+              }
+              className="w-full px-3 py-2 border border-gray-300 rounded-md focus:ring-2 focus:ring-blue-500 focus:border-blue-500"
+            />
+          </div>
+
+          <div className="mb-6">
+            <label className="block text-sm font-medium text-gray-700 mb-2">
+              Severity Level *
+            </label>
+            <select
+              value={formData.severity}
+              onChange={(e) =>
+                setFormData((prev) => ({
+                  ...prev,
+                  severity: e.target.value as SeverityLevel,
+                }))
+              }
+              className="w-full px-3 py-2 border border-gray-300 rounded-md focus:ring-2 focus:ring-blue-500 focus:border-blue-500"
+            >
+              <option value={SeverityLevel.Low}>Low</option>
+              <option value={SeverityLevel.Medium}>Medium</option>
+              <option value={SeverityLevel.High}>High</option>
+              <option value={SeverityLevel.Critical}>Critical</option>
+            </select>
+          </div>
+
+          <div className="flex justify-end">
             <button
               onClick={handleNext}
-              className="px-4 py-2 bg-blue-600 text-white rounded-lg"
+              className="px-6 py-2 bg-blue-600 text-white rounded-md hover:bg-blue-700 transition-colors"
             >
               Next
             </button>
@@ -3047,44 +347,14 @@
 
       {step === 2 && (
         <div>
-          {/* <div className="space-y-8">
-                <h2 className="text-2xl font-semibold text-gray-900 mb-6">
-                  Location & Impact Assessment
-                </h2>
-
-                {/* Location Selection */}
-          {/* <div>
-                  <label className="block text-sm font-medium text-gray-700 mb-4">
-                    Location *
-                  </label>
-                  <div className="border border-gray-200 rounded-xl relative">
-                    <LocationPicker
-                      onLocationSelect={handleLocationSelect}
-                      height="450px"
-                    />
-                  </div>
-                  {formData.location && (
-                    <div className="mt-3 p-3 bg-green-50 border border-green-200 rounded-xl flex items-center">
-                      <MapPin size={16} className="text-green-600 mr-2" />
-                      <span className="text-sm text-green-800">
-                        {formData.location.address}
-                      </span>
-                    </div>
-                  )}
-                  {errors.location && (
-                    <p
-                      className="mt-2 text-sm text-red-600"
-                      data-testid="location-error"
-                    >
-                      {errors.location}
-                    </p>
-                  )}
-                </div> */}
-
-          <label className="block mb-2 font-medium">Type of Impact *</label>
-          <div className="grid grid-cols-2 gap-2 mb-4">
-            {Array.isArray(impactTypes) && impactTypes.length > 0 ? (
-              impactTypes.map((impact) => (
+          <h3 className="text-lg font-semibold mb-4">Impact Assessment</h3>
+
+          <div className="mb-6">
+            <label className="block text-sm font-medium text-gray-700 mb-4">
+              Impact Types *
+            </label>
+            <div className="grid grid-cols-2 md:grid-cols-3 gap-3">
+              {impactTypes.map((impact) => (
                 <label
                   key={impact.id}
                   className="flex items-center p-3 border border-gray-200 rounded-xl cursor-pointer hover:bg-blue-50 hover:border-blue-200 transition-all duration-200"
@@ -3097,32 +367,33 @@
                   />
                   <span className="text-sm">{impact.name}</span>
                 </label>
-              ))
-            ) : (
-              <p className="text-sm text-gray-500">No impact types found.</p>
-            )}
-          </div>
-
-          <label className="block mb-2 font-medium">
-            Detailed Impact Description
-          </label>
-          <textarea
-            className="w-full border p-2 rounded-lg mb-4"
-            rows={3}
-            value={impactDescription}
-            onChange={(e) => setImpactDescription(e.target.value)}
-          />
+              ))}
+            </div>
+          </div>
+
+          <div className="mb-6">
+            <label className="block text-sm font-medium text-gray-700 mb-2">
+              Impact Description *
+            </label>
+            <textarea
+              value={impactDescription}
+              onChange={(e) => setImpactDescription(e.target.value)}
+              rows={4}
+              className="w-full px-3 py-2 border border-gray-300 rounded-md focus:ring-2 focus:ring-blue-500 focus:border-blue-500"
+              placeholder="Describe the impact in detail"
+            />
+          </div>
 
           <div className="flex justify-between">
             <button
               onClick={handleBack}
-              className="px-4 py-2 bg-gray-300 rounded-lg"
+              className="px-6 py-2 bg-gray-300 text-gray-700 rounded-md hover:bg-gray-400 transition-colors"
             >
               Back
             </button>
             <button
               onClick={handleNext}
-              className="px-4 py-2 bg-blue-600 text-white rounded-lg"
+              className="px-6 py-2 bg-blue-600 text-white rounded-md hover:bg-blue-700 transition-colors"
             >
               Next
             </button>
@@ -3133,36 +404,33 @@
       {step === 3 && (
         <div>
           <h3 className="text-lg font-semibold mb-4">Review & Submit</h3>
-          <pre className="bg-gray-100 p-2 text-sm mb-4 rounded-lg">
-            {JSON.stringify(formData, null, 2)}
-          </pre>
+
+          <div className="bg-gray-50 rounded-lg p-4 mb-6">
+            <h4 className="font-medium mb-2">Summary</h4>
+            <p><strong>Title:</strong> {formData.title}</p>
+            <p><strong>Type:</strong> {selectedDisasterTypeName}</p>
+            <p><strong>Severity:</strong> {formData.severity}</p>
+            <p><strong>Selected Impacts:</strong> {selectedImpacts.map(i => i.name).join(", ")}</p>
+          </div>
 
           <div className="flex justify-between">
             <button
               onClick={handleBack}
-              className="px-4 py-2 bg-gray-300 rounded-lg"
+              className="px-6 py-2 bg-gray-300 text-gray-700 rounded-md hover:bg-gray-400 transition-colors"
             >
               Back
             </button>
             <button
               onClick={handleSubmit}
-              className="px-4 py-2 bg-green-600 text-white rounded-lg"
-            >
-              Submit
+              className="px-6 py-2 bg-green-600 text-white rounded-md hover:bg-green-700 transition-colors"
+            >
+              Submit Report
             </button>
           </div>
         </div>
       )}
->>>>>>> 95958585
     </div>
   );
 };
 
-// Wrapped component with error boundary
-const AdminPanelWithErrorBoundary: React.FC = () => (
-  <ErrorBoundary>
-    <AdminPanel />
-  </ErrorBoundary>
-);
-
-export default AdminPanelWithErrorBoundary;+export default ReportImpact;