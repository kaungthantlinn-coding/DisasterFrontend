--- conflicted
+++ resolved
@@ -22,11 +22,8 @@
 import { NotificationAPI } from "../services/Notification";
 import { NotificationType } from "../types/Notification";
 import { Footer, Header } from "@/components/Layout";
-<<<<<<< HEAD
 import { DisasterEventService } from "../services/disasterEventService";
 import { DisasterEventDto } from "../types/DisasterEvent";
-=======
->>>>>>> b651a172
 
 interface Props {
   authToken: string;
@@ -88,10 +85,7 @@
     address: "",
     coordinatePrecision: 0.001,
     impactDetails: [],
-<<<<<<< HEAD
     photos: [],
-=======
->>>>>>> b651a172
     photoUrls: [],
   });
 
@@ -119,10 +113,7 @@
       address: "",
       coordinatePrecision: 0.001,
       impactDetails: [],
-<<<<<<< HEAD
       photos: [],
-=======
->>>>>>> b651a172
       photoUrls: [],
     });
     setPrefillDone(false);
@@ -426,26 +417,12 @@
         name: formData.newDisasterTypeName,
         category: formData.disasterCategory,
       };
-<<<<<<< HEAD
       const created: DisasterTypeDto = await DisasterTypeService.create(
-=======
-      await DisasterTypeService.create(
->>>>>>> b651a172
         dto,
         token
       );
       await fetchDisasterTypes();
-<<<<<<< HEAD
       if (created?.id) handleTypeSelect(created.id);
-=======
-      // Find the newly created type in the updated list
-      const newType = disasterTypes.find(
-        (dt) => 
-          dt.name === formData.newDisasterTypeName && 
-          dt.category === formData.disasterCategory
-      );
-      if (newType) handleTypeSelect(newType.id);
->>>>>>> b651a172
       setFormData((prev) => ({ ...prev, newDisasterTypeName: "" }));
       setShowOtherInput(false);
     } catch (err) {
@@ -465,11 +442,7 @@
         console.error("No token found");
         return;
       }
-<<<<<<< HEAD
       const created: ImpactTypeDto = await ImpactTypeService.create(
-=======
-      await ImpactTypeService.create(
->>>>>>> b651a172
         { name: newImpactTypeName },
         token
       );
@@ -691,13 +664,8 @@
             submissionFormData.append("Photos", files[i]);
           }
         }
-<<<<<<< HEAD
       });
       const createdReport: DisasterReportCreateDto = await createDisasterReport(
-=======
-      }
-      const createdReport: DisasterReportDto = await createDisasterReport(
->>>>>>> b651a172
         submissionFormData,
         token
       );
@@ -1113,7 +1081,6 @@
                       </div>
                     </div>
                   )}
-<<<<<<< HEAD
                 </div>
               )}
 
@@ -1152,36 +1119,6 @@
                 </div>
               )}
 
-=======
-                </div>
-              )}
-
-              {(formData.disasterTypeId !== undefined || showOtherInput) && (
-                <div className="mt-4">
-                  <label className="block text-sm font-medium text-gray-700 mb-2">
-                    Disaster Event Name{" "}
-                    {errors.disasterEventName && (
-                      <span className="text-red-500 text-sm">
-                        - {errors.disasterEventName}
-                      </span>
-                    )}
-                  </label>
-                  <input
-                    type="text"
-                    placeholder="e.g. Cyclone Mocha, 2025 Monsoon Flood"
-                    className="border p-2 rounded-lg w-full"
-                    value={formData.disasterEventName || ""}
-                    onChange={(e) =>
-                      setFormData((prev) => ({
-                        ...prev,
-                        disasterEventName: e.target.value,
-                      }))
-                    }
-                  />
-                </div>
-              )}
-
->>>>>>> b651a172
               <div className="mb-6">
                 <label className="block text-sm font-medium text-gray-700 mb-4">
                   Severity Level *{" "}
@@ -1519,7 +1456,6 @@
                     </p>
                   </label>
                 </div>
-<<<<<<< HEAD
                 {formData.photos.length > 0 && (
                   <div className="grid grid-cols-2 md:grid-cols-3 lg:grid-cols-5 gap-4 mt-6">
                     {formData.photos.map((photo, index) => (
@@ -1530,14 +1466,6 @@
                               ? URL.createObjectURL(photo)
                               : photo.url
                           }
-=======
-                {formData.photoUrls.length > 0 && (
-                  <div className="grid grid-cols-2 md:grid-cols-3 lg:grid-cols-5 gap-4 mt-6">
-                    {formData.photoUrls.map((photoUrl, index) => (
-                      <div key={index} className="relative group">
-                        <img
-                          src={photoUrl}
->>>>>>> b651a172
                           alt={`Upload ${index + 1}`}
                           className="w-full h-24 object-cover rounded-xl"
                         />
@@ -1698,7 +1626,6 @@
                         Photos
                       </label>
                       <p className="text-sm text-gray-600 mb-2">
-<<<<<<< HEAD
                         {formData.photos.length} photos
                       </p>
                       {formData.photos.length > 0 && (
@@ -1711,16 +1638,6 @@
                                     ? URL.createObjectURL(photo)
                                     : photo.url
                                 }
-=======
-                        {formData.photoUrls.length} photos
-                      </p>
-                      {formData.photoUrls.length > 0 && (
-                        <div className="grid grid-cols-2 md:grid-cols-3 gap-2 mt-2">
-                          {formData.photoUrls.map((photoUrl, index) => (
-                            <div key={index} className="relative">
-                              <img
-                                src={photoUrl}
->>>>>>> b651a172
                                 alt={`Preview ${index + 1}`}
                                 className="w-full h-20 object-cover rounded-lg"
                               />
