import React, { useState, useMemo } from 'react';
import { Link, useNavigate } from 'react-router-dom';
import { format } from 'date-fns';
import {
  Search,
  MapPin,
  Calendar,
  User,
  ArrowRight,
  ChevronLeft,
  ChevronRight,
  X,
  SlidersHorizontal,
  ImageIcon,
  CheckCircle,
  Clock,
  AlertTriangle,
  Grid3X3,
  List,
  Map,
  Shield,
  Activity,
  Flame,
  Waves,
  Mountain,
  Wind,
  Truck,
  RefreshCw,
  BarChart3,
  TrendingUp,
  Heart,
  Eye,
  Filter,
  Star,
  Award
} from 'lucide-react';

// Components
import Header from '../components/Layout/Header';
import Footer from '../components/Layout/Footer';
<<<<<<< HEAD
=======
import ReportMap from '../components/Map/ReportMap';
import FloatingChatButton from '../components/Chat/FloatingChatButton';
>>>>>>> 75c3670f

// Hooks
import { useReports } from '../hooks/useReports';



const Reports: React.FC = () => {
  const navigate = useNavigate();

  // State for filters and pagination
  const [searchTerm, setSearchTerm] = useState('');
  const [selectedDisasterType, setSelectedDisasterType] = useState<string>('all');
  const [selectedSeverity, setSelectedSeverity] = useState<string>('all');
  const [selectedStatus, setSelectedStatus] = useState<string>('all');
  const [showOnlyWithImages, setShowOnlyWithImages] = useState(false);
  const [sortBy, setSortBy] = useState<string>('newest');
  const [currentPage, setCurrentPage] = useState(1);
  const [itemsPerPage, setItemsPerPage] = useState(12);
  const [showFilters, setShowFilters] = useState(false);
  const [viewMode, setViewMode] = useState<'grid' | 'list' | 'map'>('grid');
  const [isRefreshing, setIsRefreshing] = useState(false);

  // API call to fetch reports
  const { data: reportsData, isLoading, error, refetch } = useReports({
    page: currentPage,
    pageSize: itemsPerPage,
    filters: {
      disasterType: selectedDisasterType !== 'all' ? selectedDisasterType : undefined,
      severity: selectedSeverity !== 'all' ? selectedSeverity : undefined,
      status: selectedStatus !== 'all' ? selectedStatus : undefined,
    }
  });

  // Filter options
  const disasterTypes = ['all', 'flood', 'fire', 'earthquake', 'storm', 'landslide', 'accident', 'other'];
  const severityLevels = ['all', 'low', 'medium', 'high', 'critical'];
  const statusOptions = ['all', 'pending', 'verified', 'resolved'];
  const sortOptions = [
    { value: 'newest', label: 'Newest First' },
    { value: 'oldest', label: 'Oldest First' },
    { value: 'severity', label: 'By Severity' },
    { value: 'location', label: 'By Location' }
  ];

  // Get reports from API data
  const reports = reportsData?.reports || [];

  // Filter and sort reports (client-side filtering for search and images only)
  const filteredAndSortedReports = useMemo(() => {
    let filtered = reports.filter(report => {
      // Search filter (client-side for real-time search)
      if (searchTerm && !report.title?.toLowerCase().includes(searchTerm.toLowerCase()) &&
          !report.description?.toLowerCase().includes(searchTerm.toLowerCase()) &&
          !report.location?.address?.toLowerCase().includes(searchTerm.toLowerCase())) {
        return false;
      }

      // Images filter (client-side)
      if (showOnlyWithImages && (!report.photos || report.photos.length === 0)) {
        return false;
      }

      return true;
    });

    // Sort reports
    filtered.sort((a, b) => {
      switch (sortBy) {
        case 'newest':
          return new Date(b.createdAt).getTime() - new Date(a.createdAt).getTime();
        case 'oldest':
          return new Date(a.createdAt).getTime() - new Date(b.createdAt).getTime();
        case 'severity':
          const severityOrder = { 'critical': 4, 'high': 3, 'medium': 2, 'low': 1 };
          return (severityOrder[b.severity as keyof typeof severityOrder] || 0) -
                 (severityOrder[a.severity as keyof typeof severityOrder] || 0);
        case 'location':
          return a.location.address.localeCompare(b.location.address);
        default:
          return 0;
      }
    });

    return filtered;
  }, [searchTerm, selectedDisasterType, selectedSeverity, selectedStatus, showOnlyWithImages, sortBy]);

  // Pagination
  const totalPages = Math.ceil(filteredAndSortedReports.length / itemsPerPage);
  const startIndex = (currentPage - 1) * itemsPerPage;
  const paginatedReports = filteredAndSortedReports.slice(startIndex, startIndex + itemsPerPage);

  // Reset page when filters change
  React.useEffect(() => {
    setCurrentPage(1);
  }, [searchTerm, selectedDisasterType, selectedSeverity, selectedStatus, showOnlyWithImages, sortBy]);

  // Clear all filters
  const clearAllFilters = () => {
    setSearchTerm('');
    setSelectedDisasterType('all');
    setSelectedSeverity('all');
    setSelectedStatus('all');
    setShowOnlyWithImages(false);
    setSortBy('newest');
    setCurrentPage(1);
  };

  // Get disaster type icon
  const getDisasterIcon = (type: string) => {
    const iconProps = { size: 16, className: "text-white" };
    switch (type) {
      case 'flood': return <Waves {...iconProps} />;
      case 'fire': return <Flame {...iconProps} />;
      case 'earthquake': return <Mountain {...iconProps} />;
      case 'storm': return <Wind {...iconProps} />;
      case 'landslide': return <Mountain {...iconProps} />;
      case 'accident': return <Truck {...iconProps} />;
      default: return <AlertTriangle {...iconProps} />;
    }
  };

  // Get disaster type color
  const getDisasterColor = (type: string) => {
    switch (type) {
      case 'flood': return 'from-blue-500 to-blue-600';
      case 'fire': return 'from-red-500 to-orange-500';
      case 'earthquake': return 'from-yellow-600 to-orange-600';
      case 'storm': return 'from-gray-500 to-gray-600';
      case 'landslide': return 'from-amber-600 to-yellow-600';
      case 'accident': return 'from-purple-500 to-purple-600';
      default: return 'from-gray-500 to-gray-600';
    }
  };

  // Get severity color
  const getSeverityColor = (severity: string) => {
    switch (severity) {
      case 'critical': return 'bg-red-500';
      case 'high': return 'bg-orange-500';
      case 'medium': return 'bg-yellow-500';
      case 'low': return 'bg-green-500';
      default: return 'bg-gray-500';
    }
  };

  // Get status color
  const getStatusColor = (status: string) => {
    switch (status) {
      case 'verified': return 'bg-green-100 text-green-800 border-green-200';
      case 'pending': return 'bg-yellow-100 text-yellow-800 border-yellow-200';
      case 'resolved': return 'bg-blue-100 text-blue-800 border-blue-200';
      default: return 'bg-gray-100 text-gray-800 border-gray-200';
    }
  };

  return (
    <div className="min-h-screen bg-white">
      <Header />

      <main>
        {/* Hero Section - Matching your design system */}
        <section className="relative py-20 lg:py-32 overflow-hidden">
          <div className="absolute inset-0 bg-gradient-to-br from-slate-900 via-blue-900 to-indigo-900"></div>
          <div className="absolute inset-0 bg-black/20"></div>

          {/* Floating background elements */}
          <div className="absolute top-20 left-10 w-72 h-72 bg-blue-500/10 rounded-full blur-3xl"></div>
          <div className="absolute bottom-20 right-10 w-96 h-96 bg-indigo-500/10 rounded-full blur-3xl"></div>

          <div className="relative max-w-7xl mx-auto px-6 lg:px-8">
            <div className="text-center max-w-4xl mx-auto">
              <div className="inline-flex items-center px-4 py-2 rounded-full bg-white/10 backdrop-blur-xl border border-white/20 text-sm font-medium mb-8">
                <Activity size={16} className="mr-2 text-cyan-300" />
                <span className="text-white/90">Live Reports</span>
              </div>

              <h1 className="text-5xl lg:text-7xl font-bold text-white mb-8 leading-tight">
                <span className="block mb-2">Disaster</span>
                <span className="text-transparent bg-clip-text bg-gradient-to-r from-cyan-300 via-blue-300 to-indigo-300">
                  Response Reports
                </span>
              </h1>

              <p className="text-xl lg:text-2xl text-blue-100 mb-12 leading-relaxed max-w-3xl mx-auto">
                Real-time disaster reports from around the world. Stay informed about emergency situations 
                and response efforts in your area and globally.
              </p>

              <div className="flex flex-col sm:flex-row gap-6 justify-center">
                <button
                  onClick={() => document.getElementById('reports-section')?.scrollIntoView({ behavior: 'smooth' })}
                  className="group bg-gradient-to-r from-blue-600 to-indigo-600 text-white px-8 py-4 rounded-xl font-semibold hover:from-blue-700 hover:to-indigo-700 transition-all duration-300 flex items-center justify-center shadow-lg hover:shadow-xl hover:scale-105"
                >
                  <Eye size={20} className="mr-2" />
                  View Reports
                  <ArrowRight size={20} className="ml-2 group-hover:translate-x-1 transition-transform" />
                </button>
                <Link
                  to="/report/new"
                  className="group bg-white/10 backdrop-blur-xl border border-white/30 text-white px-8 py-4 rounded-xl font-semibold hover:bg-white/20 transition-all duration-300 flex items-center justify-center"
                >
                  <AlertTriangle size={20} className="mr-2" />
                  Report Emergency
                </Link>
              </div>
            </div>
          </div>
        </section>

        {/* Stats Section - Matching your design system */}
        <section className="py-20 bg-gradient-to-br from-slate-50 to-blue-50/30">
          <div className="max-w-7xl mx-auto px-6 lg:px-8">
            <div className="text-center mb-16">
              <div className="inline-flex items-center px-4 py-2 rounded-full bg-blue-100 text-blue-700 text-sm font-semibold mb-6">
                <TrendingUp size={16} className="mr-2" />
                Live Statistics
              </div>
              <h2 className="text-4xl lg:text-5xl font-bold text-gray-900 mb-6">
                Global <span className="text-transparent bg-clip-text bg-gradient-to-r from-blue-600 to-indigo-600">Emergency Overview</span>
              </h2>
            </div>

            <div className="grid grid-cols-1 md:grid-cols-2 lg:grid-cols-4 gap-8">
              <div className="bg-white rounded-2xl p-8 shadow-sm hover:shadow-lg hover:scale-105 transition-all duration-300 border border-gray-100/80 text-center">
                <div className="inline-flex p-4 rounded-xl bg-gradient-to-br from-blue-500 to-blue-600 text-white shadow-md mb-6">
                  <BarChart3 size={24} />
                </div>
                <div className="text-3xl font-bold text-gray-900 mb-2">{filteredAndSortedReports.length}</div>
                <div className="text-gray-600 font-medium">Total Reports</div>
              </div>

              <div className="bg-white rounded-2xl p-8 shadow-sm hover:shadow-lg hover:scale-105 transition-all duration-300 border border-gray-100/80 text-center">
                <div className="inline-flex p-4 rounded-xl bg-gradient-to-br from-emerald-500 to-emerald-600 text-white shadow-md mb-6">
                  <CheckCircle size={24} />
                </div>
                <div className="text-3xl font-bold text-gray-900 mb-2">
                  {filteredAndSortedReports.filter(r => r.status === 'verified').length}
                </div>
                <div className="text-gray-600 font-medium">Verified Reports</div>
              </div>

              <div className="bg-white rounded-2xl p-8 shadow-sm hover:shadow-lg hover:scale-105 transition-all duration-300 border border-gray-100/80 text-center">
                <div className="inline-flex p-4 rounded-xl bg-gradient-to-br from-orange-500 to-orange-600 text-white shadow-md mb-6">
                  <AlertTriangle size={24} />
                </div>
                <div className="text-3xl font-bold text-gray-900 mb-2">
                  {filteredAndSortedReports.filter(r => r.severity === 'critical' || r.severity === 'high').length}
                </div>
                <div className="text-gray-600 font-medium">High Priority</div>
              </div>

              <div className="bg-white rounded-2xl p-8 shadow-sm hover:shadow-lg hover:scale-105 transition-all duration-300 border border-gray-100/80 text-center">
                <div className="inline-flex p-4 rounded-xl bg-gradient-to-br from-purple-500 to-purple-600 text-white shadow-md mb-6">
                  <Heart size={24} />
                </div>
                <div className="text-3xl font-bold text-gray-900 mb-2">
                  {filteredAndSortedReports.filter(r => r.assistanceLog && r.assistanceLog.length > 0).length}
                </div>
                <div className="text-gray-600 font-medium">Active Response</div>
              </div>
            </div>
          </div>
        </section>  
      {/* Reports Section */}
        <section id="reports-section" className="py-20 bg-white">
          <div className="max-w-7xl mx-auto px-6 lg:px-8">
            {/* Search and Filter Controls */}
            <div className="bg-white rounded-2xl shadow-sm border border-gray-100 p-8 mb-12">
              <div className="flex flex-col xl:flex-row gap-6 mb-6">
                {/* Search Bar */}
                <div className="flex-1 relative">
                  <div className="absolute left-4 top-1/2 transform -translate-y-1/2 text-gray-400">
                    <Search size={20} />
                  </div>
                  <input
                    type="text"
                    placeholder="Search reports by title, description, or location..."
                    value={searchTerm}
                    onChange={(e) => setSearchTerm(e.target.value)}
                    className="w-full pl-12 pr-12 py-4 bg-gray-50 border border-gray-200 rounded-xl focus:ring-2 focus:ring-blue-500 focus:border-blue-500 transition-colors duration-200 text-gray-900 placeholder-gray-500"
                  />
                  {searchTerm && (
                    <button
                      onClick={() => setSearchTerm('')}
                      className="absolute right-4 top-1/2 transform -translate-y-1/2 text-gray-400 hover:text-gray-600 transition-colors"
                    >
                      <X size={18} />
                    </button>
                  )}
                </div>

                {/* View Toggle */}
                <div className="flex items-center bg-gray-100 rounded-xl p-1">
                  <button
                    onClick={() => setViewMode('grid')}
                    className={`flex items-center px-4 py-3 rounded-lg font-medium transition-colors duration-200 ${
                      viewMode === 'grid'
                        ? 'bg-white text-gray-900 shadow-sm'
                        : 'text-gray-600 hover:text-gray-900'
                    }`}
                  >
                    <Grid3X3 size={18} className="mr-2" />
                    Grid
                  </button>
                  <button
                    onClick={() => setViewMode('list')}
                    className={`flex items-center px-4 py-3 rounded-lg font-medium transition-colors duration-200 ${
                      viewMode === 'list'
                        ? 'bg-white text-gray-900 shadow-sm'
                        : 'text-gray-600 hover:text-gray-900'
                    }`}
                  >
                    <List size={18} className="mr-2" />
                    List
                  </button>
                  <button
                    onClick={() => setViewMode('map')}
                    className={`flex items-center px-4 py-3 rounded-lg font-medium transition-colors duration-200 ${
                      viewMode === 'map'
                        ? 'bg-white text-gray-900 shadow-sm'
                        : 'text-gray-600 hover:text-gray-900'
                    }`}
                  >
                    <Map size={18} className="mr-2" />
                    Map
                  </button>
                </div>

                {/* Filter Toggle */}
                <button
                  onClick={() => setShowFilters(!showFilters)}
                  className={`flex items-center px-6 py-3 rounded-xl font-medium transition-colors duration-200 ${
                    showFilters
                      ? 'bg-blue-100 text-blue-700 border border-blue-200'
                      : 'bg-gray-100 text-gray-700 border border-gray-200 hover:bg-gray-200'
                  }`}
                >
                  <Filter size={18} className="mr-2" />
                  Filters
                </button>
              </div>

              {/* Filter Controls */}
              {showFilters && (
                <div className="border-t border-gray-200 pt-8 mt-8">
                  <div className="grid grid-cols-1 sm:grid-cols-2 lg:grid-cols-4 gap-6 mb-6">
                    {/* Disaster Type Filter */}
                    <div>
                      <label className="block text-sm font-semibold text-gray-700 mb-3">Disaster Type</label>
                      <select
                        value={selectedDisasterType}
                        onChange={(e) => setSelectedDisasterType(e.target.value)}
                        className="w-full px-4 py-3 bg-white border-2 border-gray-200 rounded-xl focus:ring-2 focus:ring-blue-500/20 focus:border-blue-500 transition-all duration-200"
                      >
                        <option value="all">All Types</option>
                        <option value="flood">Flood</option>
                        <option value="fire">Fire</option>
                        <option value="earthquake">Earthquake</option>
                        <option value="storm">Storm</option>
                        <option value="landslide">Landslide</option>
                        <option value="accident">Accident</option>
                        <option value="other">Other</option>
                      </select>
                    </div>

                    {/* Severity Filter */}
                    <div>
                      <label className="block text-sm font-semibold text-gray-700 mb-3">Severity Level</label>
                      <select
                        value={selectedSeverity}
                        onChange={(e) => setSelectedSeverity(e.target.value)}
                        className="w-full px-4 py-3 bg-white border-2 border-gray-200 rounded-xl focus:ring-2 focus:ring-blue-500/20 focus:border-blue-500 transition-all duration-200"
                      >
                        <option value="all">All Severities</option>
                        <option value="low">Low</option>
                        <option value="medium">Medium</option>
                        <option value="high">High</option>
                        <option value="critical">Critical</option>
                      </select>
                    </div>

                    {/* Status Filter */}
                    <div>
                      <label className="block text-sm font-semibold text-gray-700 mb-3">Report Status</label>
                      <select
                        value={selectedStatus}
                        onChange={(e) => setSelectedStatus(e.target.value)}
                        className="w-full px-4 py-3 bg-white border-2 border-gray-200 rounded-xl focus:ring-2 focus:ring-blue-500/20 focus:border-blue-500 transition-all duration-200"
                      >
                        <option value="all">All Statuses</option>
                        <option value="pending">Pending</option>
                        <option value="verified">Verified</option>
                        <option value="resolved">Resolved</option>
                      </select>
                    </div>

                    {/* Sort By */}
                    <div>
                      <label className="block text-sm font-semibold text-gray-700 mb-3">Sort By</label>
                      <select
                        value={sortBy}
                        onChange={(e) => setSortBy(e.target.value)}
                        className="w-full px-4 py-3 bg-white border-2 border-gray-200 rounded-xl focus:ring-2 focus:ring-blue-500/20 focus:border-blue-500 transition-all duration-200"
                      >
                        {sortOptions.map(option => (
                          <option key={option.value} value={option.value}>
                            {option.label}
                          </option>
                        ))}
                      </select>
                    </div>
                  </div>

                  {/* Additional Options */}
                  <div className="flex flex-col sm:flex-row sm:items-center sm:justify-between gap-6 pt-6 border-t border-gray-200">
                    <div className="flex items-center">
                      <label className="flex items-center cursor-pointer">
                        <input
                          type="checkbox"
                          checked={showOnlyWithImages}
                          onChange={(e) => setShowOnlyWithImages(e.target.checked)}
                          className="w-5 h-5 text-blue-600 border-2 border-gray-300 rounded focus:ring-blue-500"
                        />
                        <span className="ml-3 text-sm font-medium text-gray-700">
                          Show only reports with images
                        </span>
                      </label>
                    </div>

                    <button
                      onClick={clearAllFilters}
                      className="px-6 py-2 text-sm font-medium text-gray-600 bg-gray-100 hover:bg-gray-200 rounded-lg transition-colors duration-200"
                    >
                      Clear All Filters
                    </button>
                  </div>
                </div>
              )}
            </div>

            {/* Results Summary */}
            <div className="flex flex-col sm:flex-row sm:items-center sm:justify-between mb-8 bg-blue-50 rounded-xl p-6 border border-blue-100">
              <div>
                <p className="text-gray-700 font-medium">
                  Showing <span className="font-bold text-blue-600">{startIndex + 1}</span>-<span className="font-bold text-blue-600">{Math.min(startIndex + itemsPerPage, filteredAndSortedReports.length)}</span> of <span className="font-bold text-blue-600">{filteredAndSortedReports.length}</span> reports
                </p>
              </div>
              <div className="mt-4 sm:mt-0">
                <button
                  onClick={() => {
                    setIsRefreshing(true);
                    refetch().finally(() => {
                      setIsRefreshing(false);
                    });
                  }}
                  className="inline-flex items-center px-4 py-2 bg-blue-600 text-white rounded-lg hover:bg-blue-700 transition-colors duration-200"
                  disabled={isRefreshing}
                >
                  <RefreshCw size={16} className={`mr-2 ${isRefreshing ? 'animate-spin' : ''}`} />
                  {isRefreshing ? 'Refreshing...' : 'Refresh'}
                </button>
              </div>
            </div>

            {/* Loading State */}
            {isLoading ? (
              <div className="flex items-center justify-center py-12">
                <div className="text-center">
                  <div className="animate-spin rounded-full h-12 w-12 border-b-2 border-blue-600 mx-auto mb-4"></div>
                  <p className="text-gray-600">Loading reports...</p>
                </div>
              </div>
            ) : reports.length === 0 ? (
              <div className="text-center py-12">
                <div className="w-16 h-16 bg-gray-100 rounded-full flex items-center justify-center mx-auto mb-4">
                  <AlertTriangle size={32} className="text-gray-400" />
                </div>
                <h3 className="text-xl font-semibold text-gray-900 mb-2">No Reports Found</h3>
                <p className="text-gray-600 mb-6">
                  {searchTerm || selectedDisasterType !== 'all' || selectedSeverity !== 'all' || selectedStatus !== 'all'
                    ? 'No reports match your current filters. Try adjusting your search criteria.'
                    : 'No disaster reports have been submitted yet.'}
                </p>
                <button
                  onClick={() => navigate('/report')}
                  className="inline-flex items-center px-6 py-3 bg-blue-600 text-white rounded-lg hover:bg-blue-700 transition-colors"
                >
                  Submit First Report
                </button>
              </div>
            ) : (
              <>
                {/* Reports Grid/List/Map */}
                {viewMode === 'map' ? (
              <div className="bg-white rounded-2xl overflow-hidden shadow-sm border border-gray-100">
                <div className="p-6 border-b border-gray-100">
                  <h3 className="text-lg font-semibold text-gray-900 mb-2">Reports Map View</h3>
                  <p className="text-gray-600">Interactive map showing disaster report locations</p>
                </div>
                <div className="relative">
                  {/* Map Container */}
                  <div className="h-96 bg-gradient-to-br from-blue-50 to-indigo-50 flex items-center justify-center">
                    <div className="text-center">
                      <div className="w-16 h-16 bg-blue-100 rounded-full flex items-center justify-center mx-auto mb-4">
                        <Map size={32} className="text-blue-600" />
                      </div>
                      <h4 className="text-xl font-semibold text-gray-900 mb-2">Interactive Map</h4>
                      <p className="text-gray-600 mb-6 max-w-md">
                        Map integration would show all {filteredAndSortedReports.length} reports with interactive markers
                      </p>
                      <div className="flex flex-wrap gap-2 justify-center">
                        {Array.from(new Set(filteredAndSortedReports.map(r => r.disasterType))).map(type => (
                          <div key={type} className={`inline-flex items-center px-3 py-1 rounded-full bg-gradient-to-r ${getDisasterColor(type)} text-white text-sm font-semibold`}>
                            {getDisasterIcon(type)}
                            <span className="ml-2 capitalize">{type}</span>
                          </div>
                        ))}
                      </div>
                    </div>
                  </div>
                  
                  {/* Map Legend */}
                  <div className="absolute top-4 right-4 bg-white rounded-lg shadow-lg p-4 max-w-xs">
                    <h5 className="font-semibold text-gray-900 mb-3">Legend</h5>
                    <div className="space-y-2">
                      <div className="flex items-center">
                        <div className="w-3 h-3 bg-red-500 rounded-full mr-2"></div>
                        <span className="text-sm text-gray-600">Critical ({filteredAndSortedReports.filter(r => r.severity === 'critical').length})</span>
                      </div>
                      <div className="flex items-center">
                        <div className="w-3 h-3 bg-orange-500 rounded-full mr-2"></div>
                        <span className="text-sm text-gray-600">High ({filteredAndSortedReports.filter(r => r.severity === 'high').length})</span>
                      </div>
                      <div className="flex items-center">
                        <div className="w-3 h-3 bg-yellow-500 rounded-full mr-2"></div>
                        <span className="text-sm text-gray-600">Medium ({filteredAndSortedReports.filter(r => r.severity === 'medium').length})</span>
                      </div>
                      <div className="flex items-center">
                        <div className="w-3 h-3 bg-green-500 rounded-full mr-2"></div>
                        <span className="text-sm text-gray-600">Low ({filteredAndSortedReports.filter(r => r.severity === 'low').length})</span>
                      </div>
                    </div>
                  </div>
                </div>
                
                {/* Map Controls */}
                <div className="p-6 border-t border-gray-100 bg-gray-50">
                  <div className="flex flex-wrap items-center justify-between gap-4">
                    <div className="flex items-center space-x-4">
                      <button className="flex items-center px-4 py-2 bg-blue-600 text-white rounded-lg hover:bg-blue-700 transition-colors">
                        <MapPin size={16} className="mr-2" />
                        Show All Markers
                      </button>
                      <button className="flex items-center px-4 py-2 bg-gray-200 text-gray-700 rounded-lg hover:bg-gray-300 transition-colors">
                        <Filter size={16} className="mr-2" />
                        Filter by Severity
                      </button>
                    </div>
                    <div className="text-sm text-gray-600">
                      Showing {filteredAndSortedReports.length} reports on map
                    </div>
                  </div>
                </div>
              </div>
            ) : viewMode === 'grid' ? (
              <div className="grid grid-cols-1 md:grid-cols-2 lg:grid-cols-3 gap-8">
                {paginatedReports.map((report) => (
                  <div
                    key={report.id}
                    className="group bg-white rounded-2xl overflow-hidden shadow-sm hover:shadow-lg hover:scale-105 transition-all duration-300 border border-gray-100/80 cursor-pointer"
                    onClick={() => navigate(`/reports/${report.id}`)}
                  >
                    {/* Image */}
                    <div className="aspect-[4/3] overflow-hidden relative">
                      <img
                        src={report.photos?.[0] || 'https://images.unsplash.com/photo-1558618666-fcd25c85cd64?ixlib=rb-4.0.3&auto=format&fit=crop&w=800&q=80'}
                        alt={report.title}
                        className="w-full h-full object-cover group-hover:scale-105 transition-transform duration-500"
                      />
                      
                      {/* Disaster Type Badge */}
                      <div className={`absolute top-4 left-4 px-3 py-1 rounded-full bg-gradient-to-r ${getDisasterColor(report.disasterType)} text-white text-sm font-semibold flex items-center shadow-lg`}>
                        {getDisasterIcon(report.disasterType)}
                        <span className="ml-2 capitalize">{report.disasterType}</span>
                      </div>

                      {/* Severity Badge */}
                      <div className={`absolute top-4 right-4 w-3 h-3 rounded-full ${getSeverityColor(report.severity)} shadow-lg`}></div>
                    </div>

                    {/* Content */}
                    <div className="p-6">
                      {/* Status Badge */}
                      <div className="flex items-center justify-between mb-4">
                        <span className={`px-3 py-1 rounded-full text-xs font-semibold border ${getStatusColor(report.status)}`}>
                          {report.status.charAt(0).toUpperCase() + report.status.slice(1)}
                        </span>
                        <span className="text-sm text-gray-500">
                          {format(new Date(report.createdAt), 'MMM dd, yyyy')}
                        </span>
                      </div>

                      {/* Title */}
                      <h3 className="text-xl font-bold text-gray-900 mb-3 group-hover:text-blue-600 transition-colors">
                        {report.title}
                      </h3>

                      {/* Description */}
                      <p className="text-gray-600 mb-4 line-clamp-2">
                        {report.description}
                      </p>

                      {/* Location */}
                      <div className="flex items-center text-gray-500 mb-4">
                        <MapPin size={16} className="mr-2" />
                        <span className="text-sm">{report.location.address}</span>
                      </div>

                      {/* Footer */}
                      <div className="flex items-center justify-between pt-4 border-t border-gray-100">
                        <div className="flex items-center text-gray-500">
                          <User size={16} className="mr-2" />
                          <span className="text-sm">{report.reporterName}</span>
                        </div>
                        <div className="flex items-center text-blue-600 font-medium">
                          <span className="text-sm">View Details</span>
                          <ArrowRight size={16} className="ml-1 group-hover:translate-x-1 transition-transform" />
                        </div>
                      </div>
                    </div>
                  </div>
                ))}
              </div>
            ) : (
              <div className="space-y-6">
                {paginatedReports.map((report) => (
                  <div
                    key={report.id}
                    className="group bg-white rounded-2xl p-6 shadow-sm hover:shadow-lg transition-all duration-300 border border-gray-100/80 cursor-pointer"
                    onClick={() => navigate(`/reports/${report.id}`)}
                  >
                    <div className="flex items-start space-x-6">
                      {/* Image */}
                      <div className="w-32 h-24 rounded-xl overflow-hidden flex-shrink-0">
                        <img
                          src={report.photos?.[0] || 'https://images.unsplash.com/photo-1558618666-fcd25c85cd64?ixlib=rb-4.0.3&auto=format&fit=crop&w=800&q=80'}
                          alt={report.title}
                          className="w-full h-full object-cover group-hover:scale-105 transition-transform duration-300"
                        />
                      </div>

                      {/* Content */}
                      <div className="flex-1">
                        <div className="flex items-start justify-between mb-3">
                          <div className="flex items-center space-x-3">
                            <div className={`px-3 py-1 rounded-full bg-gradient-to-r ${getDisasterColor(report.disasterType)} text-white text-sm font-semibold flex items-center`}>
                              {getDisasterIcon(report.disasterType)}
                              <span className="ml-2 capitalize">{report.disasterType}</span>
                            </div>
                            <span className={`px-3 py-1 rounded-full text-xs font-semibold border ${getStatusColor(report.status)}`}>
                              {report.status.charAt(0).toUpperCase() + report.status.slice(1)}
                            </span>
                          </div>
                          <div className={`w-3 h-3 rounded-full ${getSeverityColor(report.severity)}`}></div>
                        </div>

                        <h3 className="text-xl font-bold text-gray-900 mb-2 group-hover:text-blue-600 transition-colors">
                          {report.title}
                        </h3>

                        <p className="text-gray-600 mb-3 line-clamp-2">
                          {report.description}
                        </p>

                        <div className="flex items-center justify-between text-sm text-gray-500">
                          <div className="flex items-center space-x-4">
                            <div className="flex items-center">
                              <MapPin size={16} className="mr-1" />
                              {report.location.address}
                            </div>
                            <div className="flex items-center">
                              <Calendar size={16} className="mr-1" />
                              {format(new Date(report.createdAt), 'MMM dd, yyyy')}
                            </div>
                            <div className="flex items-center">
                              <User size={16} className="mr-1" />
                              {report.reporterName}
                            </div>
                          </div>
                          <div className="flex items-center text-blue-600 font-medium">
                            <span>View Details</span>
                            <ArrowRight size={16} className="ml-1 group-hover:translate-x-1 transition-transform" />
                          </div>
                        </div>
                      </div>
                    </div>
                  </div>
                ))}
              </div>
            )}

            {/* Advanced Real-World Pagination */}
            {totalPages > 1 && (
              <div className="mt-12">
                {/* Items per page selector */}
                <div className="flex flex-col sm:flex-row sm:items-center sm:justify-between mb-6 bg-white rounded-xl p-6 border border-gray-100">
                  <div className="flex items-center space-x-4 mb-4 sm:mb-0">
                    <span className="text-sm font-medium text-gray-700">Show:</span>
                    <select
                      value={itemsPerPage}
                      onChange={(e) => {
                        setItemsPerPage(Number(e.target.value));
                        setCurrentPage(1);
                      }}
                      className="px-3 py-2 border border-gray-200 rounded-lg focus:ring-2 focus:ring-blue-500 focus:border-blue-500 text-sm"
                    >
                      <option value={6}>6 per page</option>
                      <option value={12}>12 per page</option>
                      <option value={24}>24 per page</option>
                      <option value={48}>48 per page</option>
                    </select>
                  </div>
                  
                  <div className="text-sm text-gray-600">
                    Showing {startIndex + 1}-{Math.min(startIndex + itemsPerPage, filteredAndSortedReports.length)} of {filteredAndSortedReports.length} results
                  </div>
                </div>

                {/* Main Pagination Controls */}
                <div className="bg-white rounded-xl p-6 border border-gray-100">
                  <div className="flex flex-col lg:flex-row lg:items-center lg:justify-between space-y-4 lg:space-y-0">
                    {/* Previous/Next Navigation */}
                    <div className="flex items-center space-x-2">
                      <button
                        onClick={() => setCurrentPage(1)}
                        disabled={currentPage === 1}
                        className="flex items-center px-4 py-2 text-gray-600 bg-gray-100 rounded-lg hover:bg-gray-200 disabled:opacity-50 disabled:cursor-not-allowed transition-colors"
                        title="First page"
                      >
                        <ChevronLeft size={18} />
                        <ChevronLeft size={18} className="-ml-2" />
                      </button>
                      
                      <button
                        onClick={() => setCurrentPage(Math.max(1, currentPage - 1))}
                        disabled={currentPage === 1}
                        className="flex items-center px-4 py-2 text-gray-600 bg-gray-100 rounded-lg hover:bg-gray-200 disabled:opacity-50 disabled:cursor-not-allowed transition-colors"
                      >
                        <ChevronLeft size={18} className="mr-1" />
                        Previous
                      </button>
                    </div>

                    {/* Page Numbers with Smart Ellipsis */}
                    <div className="flex items-center justify-center space-x-1">
                      {(() => {
                        const pages = [];
                        const showEllipsis = totalPages > 7;
                        
                        if (!showEllipsis) {
                          // Show all pages if 7 or fewer
                          for (let i = 1; i <= totalPages; i++) {
                            pages.push(
                              <button
                                key={i}
                                onClick={() => setCurrentPage(i)}
                                className={`px-4 py-2 rounded-lg font-medium transition-colors ${
                                  currentPage === i
                                    ? 'bg-blue-600 text-white shadow-md'
                                    : 'text-gray-600 hover:bg-gray-100'
                                }`}
                              >
                                {i}
                              </button>
                            );
                          }
                        } else {
                          // Smart pagination with ellipsis
                          // Always show first page
                          pages.push(
                            <button
                              key={1}
                              onClick={() => setCurrentPage(1)}
                              className={`px-4 py-2 rounded-lg font-medium transition-colors ${
                                currentPage === 1
                                  ? 'bg-blue-600 text-white shadow-md'
                                  : 'text-gray-600 hover:bg-gray-100'
                              }`}
                            >
                              1
                            </button>
                          );

                          // Show ellipsis if current page is far from start
                          if (currentPage > 4) {
                            pages.push(
                              <span key="ellipsis1" className="px-2 py-2 text-gray-400">
                                ...
                              </span>
                            );
                          }

                          // Show pages around current page
                          const start = Math.max(2, currentPage - 1);
                          const end = Math.min(totalPages - 1, currentPage + 1);
                          
                          for (let i = start; i <= end; i++) {
                            if (i !== 1 && i !== totalPages) {
                              pages.push(
                                <button
                                  key={i}
                                  onClick={() => setCurrentPage(i)}
                                  className={`px-4 py-2 rounded-lg font-medium transition-colors ${
                                    currentPage === i
                                      ? 'bg-blue-600 text-white shadow-md'
                                      : 'text-gray-600 hover:bg-gray-100'
                                  }`}
                                >
                                  {i}
                                </button>
                              );
                            }
                          }

                          // Show ellipsis if current page is far from end
                          if (currentPage < totalPages - 3) {
                            pages.push(
                              <span key="ellipsis2" className="px-2 py-2 text-gray-400">
                                ...
                              </span>
                            );
                          }

                          // Always show last page
                          if (totalPages > 1) {
                            pages.push(
                              <button
                                key={totalPages}
                                onClick={() => setCurrentPage(totalPages)}
                                className={`px-4 py-2 rounded-lg font-medium transition-colors ${
                                  currentPage === totalPages
                                    ? 'bg-blue-600 text-white shadow-md'
                                    : 'text-gray-600 hover:bg-gray-100'
                                }`}
                              >
                                {totalPages}
                              </button>
                            );
                          }
                        }
                        
                        return pages;
                      })()}
                    </div>

                    {/* Next/Last Navigation */}
                    <div className="flex items-center space-x-2">
                      <button
                        onClick={() => setCurrentPage(Math.min(totalPages, currentPage + 1))}
                        disabled={currentPage === totalPages}
                        className="flex items-center px-4 py-2 text-gray-600 bg-gray-100 rounded-lg hover:bg-gray-200 disabled:opacity-50 disabled:cursor-not-allowed transition-colors"
                      >
                        Next
                        <ChevronRight size={18} className="ml-1" />
                      </button>
                      
                      <button
                        onClick={() => setCurrentPage(totalPages)}
                        disabled={currentPage === totalPages}
                        className="flex items-center px-4 py-2 text-gray-600 bg-gray-100 rounded-lg hover:bg-gray-200 disabled:opacity-50 disabled:cursor-not-allowed transition-colors"
                        title="Last page"
                      >
                        <ChevronRight size={18} />
                        <ChevronRight size={18} className="-ml-2" />
                      </button>
                    </div>
                  </div>

                  {/* Page Jump Input */}
                  <div className="flex items-center justify-center mt-6 pt-6 border-t border-gray-200">
                    <div className="flex items-center space-x-3">
                      <span className="text-sm text-gray-600">Go to page:</span>
                      <input
                        type="number"
                        min="1"
                        max={totalPages}
                        value={currentPage}
                        onChange={(e) => {
                          const page = parseInt(e.target.value);
                          if (page >= 1 && page <= totalPages) {
                            setCurrentPage(page);
                          }
                        }}
                        className="w-20 px-3 py-2 border border-gray-200 rounded-lg focus:ring-2 focus:ring-blue-500 focus:border-blue-500 text-center text-sm"
                      />
                      <span className="text-sm text-gray-600">of {totalPages}</span>
                    </div>
                  </div>

                  {/* Mobile-friendly page info */}
                  <div className="flex items-center justify-center mt-4 lg:hidden">
                    <div className="text-sm text-gray-600 bg-gray-50 px-4 py-2 rounded-lg">
                      Page {currentPage} of {totalPages}
                    </div>
                  </div>
                </div>
              </div>
            )}

            {/* No Results */}
            {filteredAndSortedReports.length === 0 && (
              <div className="text-center py-16">
                <div className="w-24 h-24 bg-gray-100 rounded-full flex items-center justify-center mx-auto mb-6">
                  <Search size={32} className="text-gray-400" />
                </div>
                <h3 className="text-2xl font-bold text-gray-900 mb-4">No Reports Found</h3>
                <p className="text-gray-600 mb-8 max-w-md mx-auto">
                  We couldn't find any reports matching your search criteria. Try adjusting your filters or search terms.
                </p>
                <button
                  onClick={clearAllFilters}
                  className="bg-blue-600 text-white px-6 py-3 rounded-lg hover:bg-blue-700 transition-colors duration-200"
                >
                  Clear All Filters
                </button>
              </div>
            )}
              </>
            )}
          </div>
        </section>

        {/* Featured Reports Section */}
        <section className="py-20 bg-gradient-to-br from-blue-50 to-indigo-50">
          <div className="max-w-7xl mx-auto px-6 lg:px-8">
            <div className="text-center mb-16">
              <div className="inline-flex items-center px-4 py-2 rounded-full bg-orange-100 text-orange-700 text-sm font-semibold mb-6">
                <Star size={16} className="mr-2" />
                Featured Reports
              </div>
              <h2 className="text-4xl lg:text-5xl font-bold text-gray-900 mb-6">
                Critical <span className="text-transparent bg-clip-text bg-gradient-to-r from-orange-600 to-red-600">Emergency Situations</span>
              </h2>
              <p className="text-xl text-gray-600 max-w-3xl mx-auto leading-relaxed">
                High-priority disaster reports requiring immediate attention and response efforts.
              </p>
            </div>

            <div className="grid grid-cols-1 md:grid-cols-2 lg:grid-cols-3 gap-8">
              {reports.filter(r => r.severity === 'critical' || r.severity === 'high').slice(0, 3).map((report) => (
                <div
                  key={report.id}
                  className="group bg-white rounded-2xl overflow-hidden shadow-sm hover:shadow-lg hover:scale-105 transition-all duration-300 border border-gray-100/80"
                >
                  <div className="aspect-[4/3] overflow-hidden relative">
                    <img
                      src={report.photos?.[0] || 'https://images.unsplash.com/photo-1558618666-fcd25c85cd64?ixlib=rb-4.0.3&auto=format&fit=crop&w=800&q=80'}
                      alt={report.title}
                      className="w-full h-full object-cover group-hover:scale-105 transition-transform duration-500"
                    />
                    <div className="absolute top-4 left-4">
                      <div className={`px-3 py-1 rounded-full bg-gradient-to-r ${getDisasterColor(report.disasterType)} text-white text-sm font-semibold flex items-center shadow-lg`}>
                        {getDisasterIcon(report.disasterType)}
                        <span className="ml-2 capitalize">{report.disasterType}</span>
                      </div>
                    </div>
                    <div className="absolute top-4 right-4">
                      <div className="inline-flex items-center px-3 py-1 rounded-full bg-red-100 text-red-700 text-sm font-semibold">
                        <AlertTriangle size={14} className="mr-1" />
                        {report.severity.charAt(0).toUpperCase() + report.severity.slice(1)}
                      </div>
                    </div>
                  </div>
                  <div className="p-6">
                    <h3 className="text-xl font-bold text-gray-900 mb-3">{report.title}</h3>
                    <p className="text-gray-600 mb-4 line-clamp-2">{report.description}</p>
                    <div className="flex items-center text-gray-500 mb-4">
                      <MapPin size={16} className="mr-2" />
                      <span className="text-sm">{report.location.address}</span>
                    </div>
                    <Link
                      to={`/reports/${report.id}`}
                      className="inline-flex items-center text-blue-600 hover:text-blue-700 font-medium"
                    >
                      View Details
                      <ArrowRight size={16} className="ml-1" />
                    </Link>
                  </div>
                </div>
              ))}
            </div>
          </div>
        </section>

        {/* CTA Section - Matching your design system */}
        <section className="py-20 bg-gradient-to-br from-slate-900 via-blue-900 to-indigo-900">
          <div className="max-w-7xl mx-auto px-6 lg:px-8 text-center">
            <div className="max-w-4xl mx-auto">
              <h2 className="text-4xl lg:text-5xl font-bold text-white mb-6">
                Stay Informed, Stay Safe
              </h2>
              <p className="text-xl text-blue-100 mb-10 leading-relaxed">
                Join our community of informed citizens helping to build safer, more resilient communities worldwide.
              </p>
              
              <div className="flex flex-col sm:flex-row gap-6 justify-center">
                <Link
                  to="/report/new"
                  className="group bg-white text-slate-900 px-8 py-4 rounded-xl text-lg font-semibold hover:bg-gray-50 transition-all duration-300 flex items-center justify-center shadow-lg hover:shadow-xl hover:scale-105"
                >
                  <AlertTriangle size={20} className="mr-3" />
                  Report Emergency
                  <ArrowRight size={20} className="ml-3 group-hover:translate-x-1 transition-transform" />
                </Link>
                <Link
                  to="/about"
                  className="bg-white/10 backdrop-blur-xl border border-white/30 text-white px-8 py-4 rounded-xl text-lg font-semibold hover:bg-white/20 transition-all duration-300 flex items-center justify-center"
                >
                  Learn More
                </Link>
              </div>
            </div>
          </div>
        </section>
      </main>

      <Footer />
    </div>
  );
};

export default Reports;<|MERGE_RESOLUTION|>--- conflicted
+++ resolved
@@ -1,6 +1,7 @@
 import React, { useState, useMemo } from 'react';
 import { Link, useNavigate } from 'react-router-dom';
 import { format } from 'date-fns';
+import { Report } from '../types';
 import {
   Search,
   MapPin,
@@ -10,15 +11,11 @@
   ChevronLeft,
   ChevronRight,
   X,
-  SlidersHorizontal,
-  ImageIcon,
   CheckCircle,
-  Clock,
   AlertTriangle,
   Grid3X3,
   List,
   Map,
-  Shield,
   Activity,
   Flame,
   Waves,
@@ -30,19 +27,12 @@
   TrendingUp,
   Heart,
   Eye,
-  Filter,
-  Star,
-  Award
+  Filter
 } from 'lucide-react';
 
 // Components
 import Header from '../components/Layout/Header';
 import Footer from '../components/Layout/Footer';
-<<<<<<< HEAD
-=======
-import ReportMap from '../components/Map/ReportMap';
-import FloatingChatButton from '../components/Chat/FloatingChatButton';
->>>>>>> 75c3670f
 
 // Hooks
 import { useReports } from '../hooks/useReports';
@@ -66,7 +56,7 @@
   const [isRefreshing, setIsRefreshing] = useState(false);
 
   // API call to fetch reports
-  const { data: reportsData, isLoading, error, refetch } = useReports({
+  const { data: reportsData, isLoading, refetch } = useReports({
     page: currentPage,
     pageSize: itemsPerPage,
     filters: {
@@ -75,11 +65,6 @@
       status: selectedStatus !== 'all' ? selectedStatus : undefined,
     }
   });
-
-  // Filter options
-  const disasterTypes = ['all', 'flood', 'fire', 'earthquake', 'storm', 'landslide', 'accident', 'other'];
-  const severityLevels = ['all', 'low', 'medium', 'high', 'critical'];
-  const statusOptions = ['all', 'pending', 'verified', 'resolved'];
   const sortOptions = [
     { value: 'newest', label: 'Newest First' },
     { value: 'oldest', label: 'Oldest First' },
@@ -88,7 +73,7 @@
   ];
 
   // Get reports from API data
-  const reports = reportsData?.reports || [];
+  const reports: Report[] = reportsData?.reports || [];
 
   // Filter and sort reports (client-side filtering for search and images only)
   const filteredAndSortedReports = useMemo(() => {
@@ -537,97 +522,33 @@
               <>
                 {/* Reports Grid/List/Map */}
                 {viewMode === 'map' ? (
-              <div className="bg-white rounded-2xl overflow-hidden shadow-sm border border-gray-100">
-                <div className="p-6 border-b border-gray-100">
-                  <h3 className="text-lg font-semibold text-gray-900 mb-2">Reports Map View</h3>
-                  <p className="text-gray-600">Interactive map showing disaster report locations</p>
-                </div>
-                <div className="relative">
-                  {/* Map Container */}
-                  <div className="h-96 bg-gradient-to-br from-blue-50 to-indigo-50 flex items-center justify-center">
-                    <div className="text-center">
-                      <div className="w-16 h-16 bg-blue-100 rounded-full flex items-center justify-center mx-auto mb-4">
-                        <Map size={32} className="text-blue-600" />
+                  <div className="bg-white rounded-2xl overflow-hidden shadow-sm border border-gray-100">
+                    <div className="p-6 border-b border-gray-100">
+                      <h3 className="text-lg font-semibold text-gray-900 mb-2">Reports Map View</h3>
+                      <p className="text-gray-600">Interactive map showing disaster report locations</p>
+                    </div>
+                    <div className="h-96 bg-gradient-to-br from-blue-50 to-indigo-50 flex items-center justify-center">
+                      <div className="text-center">
+                        <div className="w-16 h-16 bg-blue-100 rounded-full flex items-center justify-center mx-auto mb-4">
+                          <Map size={32} className="text-blue-600" />
+                        </div>
+                        <h4 className="text-xl font-semibold text-gray-900 mb-2">Interactive Map</h4>
+                        <p className="text-gray-600 mb-6 max-w-md">
+                          Map integration would show all {filteredAndSortedReports.length} reports with interactive markers
+                        </p>
                       </div>
-                      <h4 className="text-xl font-semibold text-gray-900 mb-2">Interactive Map</h4>
-                      <p className="text-gray-600 mb-6 max-w-md">
-                        Map integration would show all {filteredAndSortedReports.length} reports with interactive markers
-                      </p>
-                      <div className="flex flex-wrap gap-2 justify-center">
-                        {Array.from(new Set(filteredAndSortedReports.map(r => r.disasterType))).map(type => (
-                          <div key={type} className={`inline-flex items-center px-3 py-1 rounded-full bg-gradient-to-r ${getDisasterColor(type)} text-white text-sm font-semibold`}>
-                            {getDisasterIcon(type)}
-                            <span className="ml-2 capitalize">{type}</span>
-                          </div>
-                        ))}
+                    </div>
+                  </div>
                       </div>
-                    </div>
-                  </div>
-                  
-                  {/* Map Legend */}
-                  <div className="absolute top-4 right-4 bg-white rounded-lg shadow-lg p-4 max-w-xs">
-                    <h5 className="font-semibold text-gray-900 mb-3">Legend</h5>
-                    <div className="space-y-2">
-                      <div className="flex items-center">
-                        <div className="w-3 h-3 bg-red-500 rounded-full mr-2"></div>
-                        <span className="text-sm text-gray-600">Critical ({filteredAndSortedReports.filter(r => r.severity === 'critical').length})</span>
-                      </div>
-                      <div className="flex items-center">
-                        <div className="w-3 h-3 bg-orange-500 rounded-full mr-2"></div>
-                        <span className="text-sm text-gray-600">High ({filteredAndSortedReports.filter(r => r.severity === 'high').length})</span>
-                      </div>
-                      <div className="flex items-center">
-                        <div className="w-3 h-3 bg-yellow-500 rounded-full mr-2"></div>
-                        <span className="text-sm text-gray-600">Medium ({filteredAndSortedReports.filter(r => r.severity === 'medium').length})</span>
-                      </div>
-                      <div className="flex items-center">
-                        <div className="w-3 h-3 bg-green-500 rounded-full mr-2"></div>
-                        <span className="text-sm text-gray-600">Low ({filteredAndSortedReports.filter(r => r.severity === 'low').length})</span>
-                      </div>
-                    </div>
-                  </div>
-                </div>
-                
-                {/* Map Controls */}
-                <div className="p-6 border-t border-gray-100 bg-gray-50">
-                  <div className="flex flex-wrap items-center justify-between gap-4">
-                    <div className="flex items-center space-x-4">
-                      <button className="flex items-center px-4 py-2 bg-blue-600 text-white rounded-lg hover:bg-blue-700 transition-colors">
-                        <MapPin size={16} className="mr-2" />
-                        Show All Markers
-                      </button>
-                      <button className="flex items-center px-4 py-2 bg-gray-200 text-gray-700 rounded-lg hover:bg-gray-300 transition-colors">
-                        <Filter size={16} className="mr-2" />
-                        Filter by Severity
-                      </button>
-                    </div>
-                    <div className="text-sm text-gray-600">
-                      Showing {filteredAndSortedReports.length} reports on map
-                    </div>
-                  </div>
-                </div>
-              </div>
-            ) : viewMode === 'grid' ? (
-              <div className="grid grid-cols-1 md:grid-cols-2 lg:grid-cols-3 gap-8">
-                {paginatedReports.map((report) => (
-                  <div
-                    key={report.id}
-                    className="group bg-white rounded-2xl overflow-hidden shadow-sm hover:shadow-lg hover:scale-105 transition-all duration-300 border border-gray-100/80 cursor-pointer"
-                    onClick={() => navigate(`/reports/${report.id}`)}
-                  >
-                    {/* Image */}
-                    <div className="aspect-[4/3] overflow-hidden relative">
-                      <img
-                        src={report.photos?.[0] || 'https://images.unsplash.com/photo-1558618666-fcd25c85cd64?ixlib=rb-4.0.3&auto=format&fit=crop&w=800&q=80'}
-                        alt={report.title}
-                        className="w-full h-full object-cover group-hover:scale-105 transition-transform duration-500"
-                      />
-                      
-                      {/* Disaster Type Badge */}
-                      <div className={`absolute top-4 left-4 px-3 py-1 rounded-full bg-gradient-to-r ${getDisasterColor(report.disasterType)} text-white text-sm font-semibold flex items-center shadow-lg`}>
-                        {getDisasterIcon(report.disasterType)}
-                        <span className="ml-2 capitalize">{report.disasterType}</span>
-                      </div>
+                    ))}
+                  </div>
+                ) : (
+                  <div className="space-y-6">
+                    {paginatedReports.map((report) => (
+                      <div
+                        key={report.id}
+                        className="group bg-white rounded-2xl p-6 shadow-sm hover:shadow-lg transition-all duration-300 border border-gray-100/80 cursor-pointer"
+                        onClick={() => navigate(`/reports/${report.id}`)}
 
                       {/* Severity Badge */}
                       <div className={`absolute top-4 right-4 w-3 h-3 rounded-full ${getSeverityColor(report.severity)} shadow-lg`}></div>
@@ -646,35 +567,6 @@
                       </div>
 
                       {/* Title */}
-                      <h3 className="text-xl font-bold text-gray-900 mb-3 group-hover:text-blue-600 transition-colors">
-                        {report.title}
-                      </h3>
-
-                      {/* Description */}
-                      <p className="text-gray-600 mb-4 line-clamp-2">
-                        {report.description}
-                      </p>
-
-                      {/* Location */}
-                      <div className="flex items-center text-gray-500 mb-4">
-                        <MapPin size={16} className="mr-2" />
-                        <span className="text-sm">{report.location.address}</span>
-                      </div>
-
-                      {/* Footer */}
-                      <div className="flex items-center justify-between pt-4 border-t border-gray-100">
-                        <div className="flex items-center text-gray-500">
-                          <User size={16} className="mr-2" />
-                          <span className="text-sm">{report.reporterName}</span>
-                        </div>
-                        <div className="flex items-center text-blue-600 font-medium">
-                          <span className="text-sm">View Details</span>
-                          <ArrowRight size={16} className="ml-1 group-hover:translate-x-1 transition-transform" />
-                        </div>
-                      </div>
-                    </div>
-                  </div>
-                ))}
               </div>
             ) : (
               <div className="space-y-6">
@@ -697,15 +589,14 @@
                       {/* Content */}
                       <div className="flex-1">
                         <div className="flex items-start justify-between mb-3">
-                          <div className="flex items-center space-x-3">
-                            <div className={`px-3 py-1 rounded-full bg-gradient-to-r ${getDisasterColor(report.disasterType)} text-white text-sm font-semibold flex items-center`}>
-                              {getDisasterIcon(report.disasterType)}
-                              <span className="ml-2 capitalize">{report.disasterType}</span>
-                            </div>
-                            <span className={`px-3 py-1 rounded-full text-xs font-semibold border ${getStatusColor(report.status)}`}>
-                              {report.status.charAt(0).toUpperCase() + report.status.slice(1)}
-                            </span>
+                          {/* Placeholder for disaster type badges */}
+                          <div className={`px-3 py-1 rounded-full bg-gradient-to-r ${getDisasterColor(report.disasterDetail)} text-white text-sm font-semibold flex items-center`}>
+                            {getDisasterIcon(report.disasterDetail)}
+                            <span className="ml-2 capitalize">{report.disasterDetail}</span>
                           </div>
+                          <span className={`px-3 py-1 rounded-full text-xs font-semibold border ${getStatusColor(report.status)}`}>
+                            {report.status.charAt(0).toUpperCase() + report.status.slice(1)}
+                          </span>
                           <div className={`w-3 h-3 rounded-full ${getSeverityColor(report.severity)}`}></div>
                         </div>
 
@@ -970,8 +861,6 @@
                 </button>
               </div>
             )}
-              </>
-            )}
           </div>
         </section>
 
@@ -986,59 +875,6 @@
               <h2 className="text-4xl lg:text-5xl font-bold text-gray-900 mb-6">
                 Critical <span className="text-transparent bg-clip-text bg-gradient-to-r from-orange-600 to-red-600">Emergency Situations</span>
               </h2>
-              <p className="text-xl text-gray-600 max-w-3xl mx-auto leading-relaxed">
-                High-priority disaster reports requiring immediate attention and response efforts.
-              </p>
-            </div>
-
-            <div className="grid grid-cols-1 md:grid-cols-2 lg:grid-cols-3 gap-8">
-              {reports.filter(r => r.severity === 'critical' || r.severity === 'high').slice(0, 3).map((report) => (
-                <div
-                  key={report.id}
-                  className="group bg-white rounded-2xl overflow-hidden shadow-sm hover:shadow-lg hover:scale-105 transition-all duration-300 border border-gray-100/80"
-                >
-                  <div className="aspect-[4/3] overflow-hidden relative">
-                    <img
-                      src={report.photos?.[0] || 'https://images.unsplash.com/photo-1558618666-fcd25c85cd64?ixlib=rb-4.0.3&auto=format&fit=crop&w=800&q=80'}
-                      alt={report.title}
-                      className="w-full h-full object-cover group-hover:scale-105 transition-transform duration-500"
-                    />
-                    <div className="absolute top-4 left-4">
-                      <div className={`px-3 py-1 rounded-full bg-gradient-to-r ${getDisasterColor(report.disasterType)} text-white text-sm font-semibold flex items-center shadow-lg`}>
-                        {getDisasterIcon(report.disasterType)}
-                        <span className="ml-2 capitalize">{report.disasterType}</span>
-                      </div>
-                    </div>
-                    <div className="absolute top-4 right-4">
-                      <div className="inline-flex items-center px-3 py-1 rounded-full bg-red-100 text-red-700 text-sm font-semibold">
-                        <AlertTriangle size={14} className="mr-1" />
-                        {report.severity.charAt(0).toUpperCase() + report.severity.slice(1)}
-                      </div>
-                    </div>
-                  </div>
-                  <div className="p-6">
-                    <h3 className="text-xl font-bold text-gray-900 mb-3">{report.title}</h3>
-                    <p className="text-gray-600 mb-4 line-clamp-2">{report.description}</p>
-                    <div className="flex items-center text-gray-500 mb-4">
-                      <MapPin size={16} className="mr-2" />
-                      <span className="text-sm">{report.location.address}</span>
-                    </div>
-                    <Link
-                      to={`/reports/${report.id}`}
-                      className="inline-flex items-center text-blue-600 hover:text-blue-700 font-medium"
-                    >
-                      View Details
-                      <ArrowRight size={16} className="ml-1" />
-                    </Link>
-                  </div>
-                </div>
-              ))}
-            </div>
-          </div>
-        </section>
-
-        {/* CTA Section - Matching your design system */}
-        <section className="py-20 bg-gradient-to-br from-slate-900 via-blue-900 to-indigo-900">
           <div className="max-w-7xl mx-auto px-6 lg:px-8 text-center">
             <div className="max-w-4xl mx-auto">
               <h2 className="text-4xl lg:text-5xl font-bold text-white mb-6">
@@ -1069,6 +905,8 @@
         </section>
       </main>
 
+    </main>
+
       <Footer />
     </div>
   );
