--- conflicted
+++ resolved
@@ -30,11 +30,7 @@
   ArrowDownRight,
   Minus
 } from 'lucide-react';
-<<<<<<< HEAD
-
-=======
-import AdminDonationView from './AdminDonationView';
->>>>>>> 2700e95e
+
 import { useAuth } from '../../hooks/useAuth';
 import { userManagementApi } from '../../apis/userManagement';
 import { ReportsAPI } from '../../apis/reports';
@@ -296,25 +292,7 @@
       current: location.pathname === '/admin/analytics',
       badge: null
     },
-<<<<<<< HEAD
-     
     
-=======
-     {
-      name: 'Donation Verification', // NEW: Added donation verification
-      href: '/admin/donation-verification',
-      icon: Building2,
-      current: location.pathname === '/admin/donation-verification',
-      badge: null
-    },
-    {
-      name: 'Organizations',
-      href: '/admin/organizations',
-      icon: Building2,
-      current: location.pathname === '/admin/organizations',
-      badge: null
-    },
->>>>>>> 2700e95e
     
     {
       name: 'Support',
@@ -477,7 +455,9 @@
           />
           <QuickActionCard
             icon={<Building2 className="w-6 h-6" />}
-            
+            title="Manage Organizations"
+            description="Add, edit, or remove partner organizations and manage their information and partnerships."
+            link="/admin/organizations"
             color="from-orange-500 to-orange-600"
           />
           <QuickActionCard
@@ -788,11 +768,6 @@
               <Route path="/users" element={<UserManagement />} />
               <Route path="/reports" element={<ReportManagement />} />
               <Route path="/analytics" element={<Analytics />} />
-<<<<<<< HEAD
-=======
-               <Route path="/donation-verification" element={<AdminDonationView />} />
-              <Route path="/organizations" element={<OrganizationManagement />} />
->>>>>>> 2700e95e
               <Route path="/support-requests" element={<AdminSupportRequestManagement />} />
               <Route path="/settings" element={<SystemSettings />} />
               <Route path="/audit-logs" element={<AuditLogsPage />} />
