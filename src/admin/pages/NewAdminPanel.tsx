--- conflicted
+++ resolved
@@ -15,53 +15,9 @@
 import AdminDonationView from './AdminDonationView';
 
 import ReportReview from './ReportReview';
-import AdminDonationView from './AdminDonationView';
-
+import OrganizationManagement from '../components/OrganizationManagement';
 
 const NewAdminPanel: React.FC = () => {
-<<<<<<< HEAD
-=======
-  const location = useLocation();
-  const { user } = useAuth();
-  
-  // Check if user is SuperAdmin
-  const isSuperAdmin = user?.roles?.some(role => 
-    typeof role === 'string' 
-      ? role.toLowerCase() === 'superadmin' 
-      : role === 'superadmin'
-  );
-  
-  // Determine which component to render based on the current path
-  const renderContent = () => {
-    const path = location.pathname;
-    
-    if (path === '/admin' || path === '/admin/') {
-      return <ModernDashboard />;
-    } else if (path.includes('/admin/users')) {
-      return <UserManagement />;
-    } else if (path.includes('/admin/audit-logs')) {
-      return <AuditLogsPage />;
-    } else if (path.includes('/admin/organizations')) {
-      return <OrganizationManagement />;
-    } else if (path.includes('/admin/reports')) {
-      return <ReportManagement />;
-    } else if (path.includes('/admin/reports/review/')) {
-      // Deep-link review route (nested under /admin)
-      return <ReportReview />;
-    } else if (path.includes('/admin/support-requests')) {
-      return <AdminSupportRequestManagement />;
-    } else if (path.includes('/admin/analytics')) {
-      return <Analytics />;
-    } else if (path.includes('/admin/settings')) {
-      return <SystemSettings />;
-    }else if (path.includes('/admin/donation-verification')) {
-      return <SystemSettings />;
-    }else {
-      return <ModernDashboard />;
-    }
-  };
->>>>>>> 2700e95e
-  
   return (
     <ModernAdminLayout>
       {/* Use Routes/Route for simpler routing or renderContent for role-based routing */}
@@ -71,13 +27,14 @@
         <Route path="/users/review" element={<UserReviewManagement />} />
         <Route path="/donations" element={<AdminDonationView />} />
         <Route path="/reports" element={<ReportManagement />} />
-         <Route path="/donation-verification" element={<AdminDonationView />} />
+        <Route path="/donation-verification" element={<AdminDonationView />} />
         {/* Deep-link review route (nested under /admin) */}
         <Route path="reports/review/:id" element={<ReportReview />} />
         <Route path="/support-requests" element={<AdminSupportRequestManagement />} />
         <Route path="/analytics" element={<Analytics />} />
         <Route path="/audit-logs" element={<AuditLogsPage />} />
         <Route path="/settings" element={<SystemSettings />} />
+        <Route path="/organizations" element={<OrganizationManagement />} />
       </Routes>
     </ModernAdminLayout>
   );
