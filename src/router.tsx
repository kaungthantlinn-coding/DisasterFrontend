--- conflicted
+++ resolved
@@ -98,12 +98,8 @@
             error: {
               duration: 5500,
               style: {
-<<<<<<< HEAD
                 background:
                   "linear-gradient(135deg, rgba(220, 38, 38, 0.05) 0%, rgba(255, 255, 255, 0.95) 100%)",
-=======
-                background: "linear-gradient(135deg, rgba(220, 38, 38, 0.05) 0%, rgba(255, 255, 38, 0.05) 100%)",
->>>>>>> a77cabf0
                 borderLeft: "5px solid rgb(220, 38, 38)",
                 color: "#7f1d1d",
               },
@@ -195,7 +191,6 @@
   return null;
 };
 
-<<<<<<< HEAD
 export const router = createBrowserRouter(
   [
     // Admin routes - completely separate from main app
@@ -269,23 +264,6 @@
       ],
     },
   ],
-=======
-export const router = createBrowserRouter([
-  // Admin routes - for both admin and superadmin roles
-  {
-    path: '/admin',
-    element: <AdminApp />,
-    errorElement: <ErrorFallback />,
-    loader: () => authLoader({ requiredRoles: ['admin', 'superadmin', 'super_admin'] })
-  },
-  {
-    path: '/admin/*',
-    element: <AdminApp />,
-    errorElement: <ErrorFallback />,
-    loader: () => authLoader({ requiredRoles: ['admin', 'superadmin', 'super_admin'] })
-  },
-  // Main application routes
->>>>>>> a77cabf0
   {
     future: {
       v7_relativeSplatPath: true,
