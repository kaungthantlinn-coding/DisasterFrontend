import { useMutation, useQuery } from "@tanstack/react-query";
import { useNavigate, useLocation } from "react-router-dom";
import { authService } from "../services/authService";
import { useAuthStore } from "../stores/authStore";
import { useErrorHandler, ErrorTracker } from "../utils/errorHandler";
import {
  getRoleBasedRedirectPath,
  logRoleBasedRedirection,
} from "../utils/roleRedirection";

export const useGoogleLogin = () => {
  const { handleError, getErrorMessage } = useErrorHandler();
  const navigate = useNavigate();
  const location = useLocation();

  return useMutation({
    mutationFn: async (credential: string) => {
      const result = await authService.googleLogin(credential);

      if (!result.success) {
        throw result.error;
      }

      return result.data;
    },
    onSuccess: (data) => {
      // Clear any old token first
      localStorage.removeItem("token");

      useAuthStore.getState().setAuth(data.user, data.token, data.refreshToken);
<<<<<<< HEAD
      // Track successful login
      ErrorTracker.getInstance().trackUserAction('google_login_success', { userId: data.user.userId });
=======

      localStorage.setItem("token", data.token); // ✅ ensures correct user

      // Track successful login after auth store is updated
      ErrorTracker.getInstance().trackUserAction("google_login_success", {
        userId: data.user.userId,
      });
>>>>>>> 311e854b

   // Check for intended destination from location state
      const from = (location.state as any)?.from?.pathname;

      if (from && from !== "/login") {
        // Redirect to the intended destination
        navigate(from, { replace: true });
      } else {
        // Use role-based redirection as fallback
        const redirectPath = getRoleBasedRedirectPath(data.user);
        logRoleBasedRedirection(data.user, redirectPath);
        navigate(redirectPath, { replace: true });
      }
    },
    onError: (error) => {
      handleError(error as Error, {
        component: "useGoogleLogin",
        action: "google_login_mutation",
      });
    },
    retry: (failureCount, error) => {
      const errorMessage = getErrorMessage(error);
      if (
        errorMessage.includes("unauthorized") ||
        errorMessage.includes("Invalid")
      ) {
        return false;
      }
      return failureCount < 2;
    },
    retryDelay: (attemptIndex) => Math.min(1000 * 2 ** attemptIndex, 30000),
  });
};

export const useGoogleClientId = () => {
 // Get client ID from environment variables
  const clientId = import.meta.env.VITE_GOOGLE_CLIENT_ID;

<<<<<<< HEAD
  // Validate client ID
  const isValidClientId = clientId && 
    clientId !== 'YOUR_ACTUAL_GOOGLE_CLIENT_ID_HERE' && 
    !clientId.includes('123456789-abcdefghijklmnopqrstuvwxyz');
  
=======
  // Validate that client ID is configured and not a placeholder
  const isValidClientId =
    clientId &&
    clientId !== "YOUR_ACTUAL_GOOGLE_CLIENT_ID_HERE" &&
    !clientId.includes("123456789-abcdefghijklmnopqrstuvwxyz");

>>>>>>> 311e854b
  return {
    data: isValidClientId ? { clientId } : null,
    isLoading: false,
    error: !isValidClientId
      ? new Error(
          "Google Client ID not configured. Please set VITE_GOOGLE_CLIENT_ID in your .env file."
        )
      : null,
  };
};

// Hook for Google login error handling
export const useGoogleLoginError = (error: Error | null) => {
  const { getErrorMessage } = useErrorHandler();

  if (!error) return null;

  // Provide specific error messages for Google login issues
  const message = getErrorMessage(error);

  if (message.includes("popup_closed_by_user")) {
    return "Google sign-in was cancelled. Please try again.";
  }

  if (message.includes("access_denied")) {
    return "Access denied. Please grant permission to continue.";
  }

  if (message.includes("invalid_client")) {
    return "Google sign-in configuration error. Please contact support.";
  }

  return message;
};

// Hook for tracking Google login events
export const useGoogleLoginTracking = () => {
  const { trackAction } = useErrorHandler();

  return {
    trackGoogleLoginAttempt: () => {
      trackAction("google_login_attempt");
    },
    trackGoogleLoginSuccess: (userId: string) => {
      trackAction("google_login_success", { userId });
    },
    trackGoogleLoginFailure: (error: string) => {
      trackAction("google_login_failure", { error });
    },
    trackGoogleScriptLoad: () => {
      trackAction("google_script_loaded");
    },
    trackGoogleScriptError: (error: string) => {
      trackAction("google_script_error", { error });
    },
  };
};<|MERGE_RESOLUTION|>--- conflicted
+++ resolved
@@ -28,18 +28,8 @@
       localStorage.removeItem("token");
 
       useAuthStore.getState().setAuth(data.user, data.token, data.refreshToken);
-<<<<<<< HEAD
       // Track successful login
       ErrorTracker.getInstance().trackUserAction('google_login_success', { userId: data.user.userId });
-=======
-
-      localStorage.setItem("token", data.token); // ✅ ensures correct user
-
-      // Track successful login after auth store is updated
-      ErrorTracker.getInstance().trackUserAction("google_login_success", {
-        userId: data.user.userId,
-      });
->>>>>>> 311e854b
 
    // Check for intended destination from location state
       const from = (location.state as any)?.from?.pathname;
@@ -78,20 +68,11 @@
  // Get client ID from environment variables
   const clientId = import.meta.env.VITE_GOOGLE_CLIENT_ID;
 
-<<<<<<< HEAD
   // Validate client ID
   const isValidClientId = clientId && 
     clientId !== 'YOUR_ACTUAL_GOOGLE_CLIENT_ID_HERE' && 
     !clientId.includes('123456789-abcdefghijklmnopqrstuvwxyz');
   
-=======
-  // Validate that client ID is configured and not a placeholder
-  const isValidClientId =
-    clientId &&
-    clientId !== "YOUR_ACTUAL_GOOGLE_CLIENT_ID_HERE" &&
-    !clientId.includes("123456789-abcdefghijklmnopqrstuvwxyz");
-
->>>>>>> 311e854b
   return {
     data: isValidClientId ? { clientId } : null,
     isLoading: false,
