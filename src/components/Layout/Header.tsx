--- conflicted
+++ resolved
@@ -1,23 +1,15 @@
 import React, { useState, useRef, useEffect } from 'react';
 import { Link, useLocation, useNavigate } from 'react-router-dom';
 import {
-  ShieldCheck, Menu, X, ChevronDown, User, LogOut, Settings, Shield,
-  Heart, Globe, Users, Target, Award, HandHeart, Phone,
-  AlertTriangle, Info, HelpCircle, MapPin, Zap, BookOpen, FileText,
-  Languages, DollarSign, Sparkles, MessageCircle
+  ShieldCheck, Menu, ChevronDown, User, LogOut, Settings,
+  Heart, MessageCircle
 } from 'lucide-react';
 import { useTranslation } from 'react-i18next';
 import { useAuth } from '../../hooks/useAuth';
 import { useRoles } from '../../hooks/useRoles';
 import Avatar from '../Common/Avatar';
 import LanguageSwitcher from '../LanguageSwitcher/LanguageSwitcher';
-<<<<<<< HEAD
-import AuthDebug from '../Debug/AuthDebug';
-=======
-import ChatWidget from '../Chat/ChatWidget';
-import { getUnreadChatCount, clearUnreadChatCount } from '../Chat/ChatWidget';
 import SettingsModal from '../Settings/SettingsModal';
->>>>>>> 75c3670f
 
 interface NavItem {
   name: string;
@@ -36,52 +28,39 @@
   const [isMenuOpen, setIsMenuOpen] = useState(false);
   const [isUserDropdownOpen, setIsUserDropdownOpen] = useState(false);
   const [activeDropdown, setActiveDropdown] = useState<string | null>(null);
-  const [showChat, setShowChat] = useState(false);
   const [isSettingsOpen, setIsSettingsOpen] = useState(false);
   const location = useLocation();
   const userDropdownRef = useRef<HTMLDivElement>(null);
   const dropdownRef = useRef<HTMLDivElement>(null);
   const { user, isAuthenticated, logout } = useAuth();
-  const { isAdmin, isCj, hasAdminOrCjRole, isOnlyUser, formatRoleName } = useRoles();
+  const { isAdmin, isCj, isOnlyUser } = useRoles();
   const { t } = useTranslation();
   const navigate = useNavigate();
-  const [unreadChat, setUnreadChat] = useState(getUnreadChatCount());
   const notificationSoundRef = useRef<HTMLAudioElement>(null);
 
+  const handleClickOutside = (event: MouseEvent) => {
+    if (userDropdownRef.current && !userDropdownRef.current.contains(event.target as Node)) {
+      setIsUserDropdownOpen(false);
+    }
+    if (dropdownRef.current && !dropdownRef.current.contains(event.target as Node)) {
+      setActiveDropdown(null);
+    }
+  };
+
   useEffect(() => {
-    const handleClickOutside = (event: MouseEvent) => {
-      if (userDropdownRef.current && !userDropdownRef.current.contains(event.target as Node)) {
-        setIsUserDropdownOpen(false);
-      }
-      if (dropdownRef.current && !dropdownRef.current.contains(event.target as Node)) {
-        setActiveDropdown(null);
-      }
-    };
-
     document.addEventListener('mousedown', handleClickOutside);
     return () => document.removeEventListener('mousedown', handleClickOutside);
   }, []);
 
+  const handleEscape = (event: KeyboardEvent) => {
+    if (event.key === 'Escape') {
+      setActiveDropdown(null);
+      setIsUserDropdownOpen(false);
+      setIsMenuOpen(false);
+    }
+  };
+
   useEffect(() => {
-    const interval = setInterval(() => {
-      const newCount = getUnreadChatCount();
-      if (newCount > unreadChat) {
-        notificationSoundRef.current?.play().catch(error => console.error("Audio play failed:", error));
-      }
-      setUnreadChat(newCount);
-    }, 2000);
-    return () => clearInterval(interval);
-  }, [unreadChat]);
-
-  useEffect(() => {
-    const handleEscape = (event: KeyboardEvent) => {
-      if (event.key === 'Escape') {
-        setActiveDropdown(null);
-        setIsUserDropdownOpen(false);
-        setIsMenuOpen(false);
-      }
-    };
-
     document.addEventListener('keydown', handleEscape);
     return () => document.removeEventListener('keydown', handleEscape);
   }, []);
@@ -92,10 +71,6 @@
       { name: t('navigation.about'), path: '/about' }
     ];
 
-    // if (isAuthenticated && !isCj()) {
-    //   baseItems.push({ name: 'Chat', path: '/cj-chat-list' });
-    // }
-
     // Add "Contact" only if user is not CJ role
     if (!isCj()) {
       baseItems.push({ name: t('navigation.contact'), path: '/contact' });
@@ -108,24 +83,12 @@
 
     // Add "View Reports" for all authenticated users (including regular users)
     if (isAuthenticated) {
-      baseItems.splice(isOnlyUser() ? 2 : 3, 0, { name: t('navigation.reports'), path: '/reports' });
-    }
-
-    // Add role-based navigation items for authenticated users
-    if (isAuthenticated) {
-      const authItems = [];
-
-      // Add Dashboard for non-admin users
-      if (!isOnlyUser() && !isAdmin()) {
-        authItems.push({ name: t('navigation.dashboard'), path: '/dashboard' });
-      }
-
-      // Add Admin-only items
-      if (isAdmin()) {
-        authItems.push({ name: 'Admin Panel', path: '/admin' });
-      }
-
-      return [...baseItems, ...authItems];
+      baseItems.splice(-1, 0, { name: 'Reports', path: '/reports' });
+    }
+
+    // Add admin panel for admins
+    if (isAdmin()) {
+      baseItems.push({ name: 'Admin', path: '/admin' });
     }
 
     return baseItems;
@@ -138,10 +101,9 @@
     return location.pathname.startsWith(path);
   };
 
-  const handleLogout = async () => {
-    await logout();
-    setIsUserDropdownOpen(false);
-    navigate('/login');
+  const handleLogout = () => {
+    logout();
+    navigate('/');
   };
 
   // Keyboard navigation handler
@@ -154,365 +116,310 @@
 
   return (
     <>
-      <header
-        className="fixed top-0 left-0 right-0 z-50 glass-navbar navbar-shadow-lg border-b border-white/20"
-        role="banner"
-        aria-label="Main navigation"
-      >
-        {/* Main Navigation */}
-      <div className="max-w-7xl mx-auto px-4 sm:px-6 lg:px-8">
-        <div className="flex justify-between items-center h-16 sm:h-18 lg:h-20">
-          {/* Logo Section */}
-          <Link to="/" className="flex items-center space-x-4 group">
-            <div className="relative">
-              <div className="logo-container text-white">
-                <ShieldCheck size={26} className="drop-shadow-sm" />
-              </div>
-              <div className="logo-status-indicator"></div>
+      <header className="bg-white shadow-lg border-b-2 border-blue-100 sticky top-0 z-50">
+        <div className="max-w-7xl mx-auto px-4 sm:px-6 lg:px-8">
+          <div className="flex justify-between items-center h-20">
+            {/* Logo */}
+            <div className="flex-shrink-0">
+              <Link to="/" className="flex items-center space-x-3 group">
+                <div className="relative">
+                  <ShieldCheck 
+                    size={40} 
+                    className="text-blue-600 group-hover:text-blue-700 transition-colors duration-300" 
+                  />
+                  <div className="absolute -top-1 -right-1 w-3 h-3 bg-red-500 rounded-full animate-pulse"></div>
+                </div>
+                <div className="hidden sm:block">
+                  <h1 className="text-2xl font-bold bg-gradient-to-r from-blue-600 to-blue-800 bg-clip-text text-transparent">
+                    DisasterGuard
+                  </h1>
+                  <p className="text-xs text-gray-500 font-medium">
+                    Emergency Response System
+                  </p>
+                </div>
+              </Link>
             </div>
-            <div className="hidden sm:block">
-              <h1 className="text-xl font-bold text-gray-900 tracking-tight leading-tight">{t('header.brand.name')}</h1>
-              <p className="text-xs text-gray-600 font-medium -mt-0.5 tracking-wide">{t('header.brand.subtitle')}</p>
-            </div>
-          </Link>
-
-          {/* Center Navigation */}
-          <nav
-            className="hidden lg:flex items-center space-x-2"
-            ref={dropdownRef}
-            role="navigation"
-            aria-label="Primary navigation"
-          >
-            {getNavItems().map((item) => (
-              <div key={item.path} className="relative">
-                {item.dropdown ? (
-                  <div className="relative">
-                    <button
-                      onClick={() => setActiveDropdown(activeDropdown === item.name ? null : item.name)}
-                      onKeyDown={(e) => handleKeyDown(e, () => setActiveDropdown(activeDropdown === item.name ? null : item.name))}
-                      className={`nav-item space-x-2 ${
-                        isActivePage(item.path) ? 'active' : ''
-                      }`}
-                      aria-expanded={activeDropdown === item.name}
-                      aria-haspopup="true"
-                      aria-label={`${item.name} menu`}
-                      tabIndex={0}
-                    >
-                      <span className="font-semibold">{item.name}</span>
-                      <ChevronDown
-                        size={16}
-                        className={`transition-transform duration-300 ${
-                          activeDropdown === item.name ? 'rotate-180' : ''
-                        }`}
-                      />
-                    </button>
-
-                    {/* Dropdown Menu */}
-                    {activeDropdown === item.name && (
-                      <div
-                        className="dropdown-menu"
-                        role="menu"
-                        aria-label={`${item.name} submenu`}
+
+            {/* Desktop Navigation */}
+            <nav className="hidden lg:flex items-center space-x-8">
+              {getNavItems().map((item) => (
+                <div key={item.name} className="relative" ref={dropdownRef}>
+                  {item.dropdown ? (
+                    <div>
+                      <button
+                        onClick={() => setActiveDropdown(activeDropdown === item.name ? null : item.name)}
+                        onKeyDown={(e) => handleKeyDown(e, () => setActiveDropdown(activeDropdown === item.name ? null : item.name))}
+                        className={`nav-item group ${isActivePage(item.path) ? 'active' : ''}`}
+                        aria-expanded={activeDropdown === item.name}
+                        aria-haspopup="true"
                       >
-                        {item.dropdown.map((dropdownItem) => (
-                          <Link
-                            key={dropdownItem.path}
-                            to={dropdownItem.path}
-                            onClick={() => setActiveDropdown(null)}
-                            className="dropdown-item space-x-3 group"
-                            role="menuitem"
-                            aria-label={dropdownItem.description || dropdownItem.name}
-                          >
-                            <div className="text-blue-600 mt-0.5 group-hover:scale-110 transition-transform duration-300 relative z-10">
-                              {dropdownItem.icon}
-                            </div>
-                            <div className="relative z-10">
-                              <div className="font-semibold text-sm text-gray-900 group-hover:text-blue-600 transition-colors duration-300">
-                                {dropdownItem.name}
-                              </div>
-                              {dropdownItem.description && (
-                                <div className="text-xs text-gray-600 mt-1 leading-relaxed group-hover:text-gray-700 transition-colors duration-300">
-                                  {dropdownItem.description}
+                        {item.name}
+                        <ChevronDown 
+                          size={16} 
+                          className={`ml-1 transition-transform duration-200 ${
+                            activeDropdown === item.name ? 'rotate-180' : ''
+                          }`} 
+                        />
+                      </button>
+                      {activeDropdown === item.name && (
+                        <div className="absolute top-full left-0 mt-2 w-64 bg-white rounded-xl shadow-xl border border-gray-100 py-2 z-50">
+                          {item.dropdown.map((dropdownItem) => (
+                            <Link
+                              key={dropdownItem.name}
+                              to={dropdownItem.path}
+                              className="flex items-start space-x-3 px-4 py-3 text-gray-700 hover:bg-blue-50 hover:text-blue-600 transition-colors duration-200"
+                              onClick={() => setActiveDropdown(null)}
+                            >
+                              {dropdownItem.icon && (
+                                <div className="flex-shrink-0 mt-0.5">
+                                  {dropdownItem.icon}
                                 </div>
                               )}
-                            </div>
-                          </Link>
-                        ))}
-                      </div>
-                    )}
-                  </div>
-                ) : (
-                  <Link
-                    to={item.path}
-                    className={`nav-item font-semibold ${
-                      isActivePage(item.path) ? 'active' : ''
-                    }`}
-                  >
-                    <span>{item.name}</span>
-                  </Link>
-                )}
-              </div>
-            ))}
-          </nav>
-
-          {/* Right Side Actions */}
-          <div className="hidden lg:flex items-center space-x-3">
-            {/* Language Switcher */}
-            <div className="flex items-center">
-              <LanguageSwitcher />
-            </div>
-            
-            {/* Donation Button */}
-            <Link
-              to="/donate"
-              className="donate-button space-x-2 group"
-            >
-              <Heart size={16} className="relative z-10 group-hover:scale-110 transition-transform duration-300" />
-              <span className="relative z-10">{t('navigation.donate')}</span>
-            </Link>
-
-            {/* CJ role user: Navigate to CJ chat page */}
-            {isCj() && (
-              <button
-                onClick={() => {
-                  navigate('/cj-chat-list');
-                  clearUnreadChatCount();
-                  setUnreadChat(0);
-                }}
-                className="relative flex items-center justify-center w-12 h-12 rounded-full bg-blue-600 text-white hover:bg-blue-700 transition-all duration-300 shadow-lg hover:shadow-xl transform hover:scale-110 focus:outline-none focus:ring-2 focus:ring-offset-2 focus:ring-blue-500 focus:ring-offset-gray-900"
-                aria-label={t('header.chat.open')}
-              >
-                <MessageCircle size={24} className="transition-transform duration-300 group-hover:scale-110" />
-                {unreadChat > 0 && (
-                  <span className="absolute top-0 right-0 block h-4 w-4 rounded-full bg-red-500 text-white text-xs font-bold flex items-center justify-center transform translate-x-1/3 -translate-y-1/3 ring-2 ring-white">
-                    {unreadChat}
-                  </span>
-                )}
-              </button>
-            )}
-
-            {/* User Dropdown */}
-            <div className="relative" ref={userDropdownRef}>
-              <button
-                onClick={() => setIsUserDropdownOpen(!isUserDropdownOpen)}
-                className="glass-button flex items-center space-x-3 px-4 py-2.5 rounded-xl text-gray-700 hover:text-gray-900 transition-all duration-300"
-              >
-                <Avatar
-                  src={user?.photoUrl}
-                  alt={user?.name}
-                  name={user?.name}
-                  size="sm"
-                />
-                <div className="text-left hidden xl:block">
-                  <div className="text-sm font-semibold text-gray-900">{user?.name}</div>
-                  <div className="text-xs text-gray-500 font-medium">
-                    {user?.roles?.filter(role => role).map(role => formatRoleName(role)).join(', ') || 'User'}
-                  </div>
-                </div>
-                <ChevronDown
-                  size={16}
-                  className={`transition-transform duration-300 text-gray-400 ${
-                    isUserDropdownOpen ? 'rotate-180' : ''
-                  }`}
-                />
-              </button>
-
-              {/* User Dropdown Menu */}
-              {isUserDropdownOpen && (
-                <div className="absolute top-full right-0 mt-3 w-64 glass-dropdown rounded-2xl py-2 z-50 overflow-hidden">
-                  <div className="px-6 py-4 border-b border-gray-100/50 bg-gradient-to-r from-blue-50/50 to-indigo-50/50">
-                    <div className="text-sm font-bold text-gray-900">{user?.name}</div>
-                    <div className="text-xs text-gray-600 font-medium">{user?.email}</div>
-                  </div>
-
-<<<<<<< HEAD
+                              <div>
+                                <div className="font-medium">{dropdownItem.name}</div>
+                                {dropdownItem.description && (
+                                  <div className="text-sm text-gray-500 mt-1">
+                                    {dropdownItem.description}
+                                  </div>
+                                )}
+                              </div>
+                            </Link>
+                          ))}
+                        </div>
+                      )}
+                    </div>
+                  ) : (
                     <Link
-                      to="/settings"
-                      onClick={() => setIsUserDropdownOpen(false)}
-                      className="dropdown-item space-x-3 mx-2 my-1"
-                    >
-                      <Settings size={16} className="text-gray-400" />
-                      <span className="text-sm text-gray-700 font-medium">Settings</span>
-                    </Link>
-
-                    <div className="mx-2 my-2 border-t border-gray-200/50"></div>
-                    <button
-                      onClick={handleLogout}
-                      className="dropdown-item space-x-3 mx-2 my-1 w-full"
-=======
-                  {!isOnlyUser() && !isAdmin() && (
-                    <Link
-                      to="/dashboard"
-                      onClick={() => setIsUserDropdownOpen(false)}
-                      className="dropdown-item space-x-3 mx-2 my-1"
->>>>>>> 75c3670f
-                    >
-                      <User size={16} className="text-gray-400" />
-                      <span className="text-sm text-gray-700 font-medium">Dashboard</span>
+                      to={item.path}
+                      className={`nav-item ${isActivePage(item.path) ? 'active' : ''}`}
+                    >
+                      {item.name}
                     </Link>
                   )}
-
+                </div>
+              ))}
+            </nav>
+
+            {/* Right side items */}
+            <div className="flex items-center space-x-4">
+              {/* Language Switcher */}
+              <div className="hidden lg:block">
+                <LanguageSwitcher />
+              </div>
+
+              {/* Donate Button */}
+              <Link
+                to="/donate"
+                className="donate-button space-x-2 group"
+              >
+                <Heart size={16} className="relative z-10 group-hover:scale-110 transition-transform duration-300" />
+                <span className="relative z-10">{t('navigation.donate')}</span>
+              </Link>
+
+              {isAuthenticated ? (
+                /* User Profile Dropdown */
+                <div className="relative" ref={userDropdownRef}>
                   <button
-                    onClick={() => {
-                      setIsSettingsOpen(true);
-                      setIsUserDropdownOpen(false);
-                    }}
-                    className="dropdown-item space-x-3 mx-2 my-1 w-full"
+                    onClick={() => setIsUserDropdownOpen(!isUserDropdownOpen)}
+                    onKeyDown={(e) => handleKeyDown(e, () => setIsUserDropdownOpen(!isUserDropdownOpen))}
+                    className="flex items-center space-x-3 p-2 rounded-xl hover:bg-gray-50 transition-colors duration-200 focus:outline-none focus:ring-2 focus:ring-blue-500 focus:ring-offset-2"
+                    aria-expanded={isUserDropdownOpen}
+                    aria-haspopup="true"
                   >
-                    <Settings size={16} className="text-gray-400" />
-                    <span className="text-sm text-gray-700 font-medium">{t('settings.title')}</span>
-                  </button>
-
-                  <div className="mx-2 my-2 border-t border-gray-200/50"></div>
-                  <button
-                    onClick={handleLogout}
-                    className="dropdown-item space-x-3 mx-2 my-1 w-full"
-                  >
-                    <LogOut size={16} className="text-gray-400" />
-                    <span className="text-sm text-gray-700 font-medium">Logout</span>
-                  </button>
-                </div>
-              )}
-            </div>
-          </div>
-
-          {/* Mobile Menu Button */}
-          <button
-            onClick={() => setIsMenuOpen(!isMenuOpen)}
-            className="lg:hidden glass-button p-3 rounded-xl text-gray-700 hover:text-gray-900 transition-all duration-300"
-            aria-label="Toggle mobile menu"
-          >
-            {isMenuOpen ? <X size={24} /> : <Menu size={24} />}
-          </button>
-        </div>
-      </div>
-
-      {/* Mobile Navigation Menu */}
-      {isMenuOpen && (
-        <div
-          className="lg:hidden glass-navbar border-t border-white/20 shadow-xl"
-          role="navigation"
-          aria-label="Mobile navigation menu"
-        >
-          <div className="px-6 py-6 space-y-4">
-            {getNavItems().map((item) => (
-              <div key={item.path}>
-                {item.dropdown ? (
-                  <div className="space-y-3">
-                    <div className="text-gray-900 font-bold text-lg px-4 py-2 border-l-4 border-blue-500 bg-blue-50/50 rounded-r-lg">
-                      {item.name}
-                    </div>
-                    {item.dropdown.map((dropdownItem) => (
-                      <Link
-                        key={dropdownItem.path}
-                        to={dropdownItem.path}
-                        className="dropdown-item space-x-3 mx-2"
-                        onClick={() => setIsMenuOpen(false)}
-                      >
-                        <div className="text-blue-600">
-                          {dropdownItem.icon}
-                        </div>
-                        <div>
-                          <div className="font-semibold text-sm">{dropdownItem.name}</div>
-                          {dropdownItem.description && (
-                            <div className="text-xs text-gray-500 mt-1">{dropdownItem.description}</div>
-                          )}
-                        </div>
-                      </Link>
-                    ))}
-                  </div>
-                ) : (
-                  <Link
-                    to={item.path}
-                    className={`nav-item w-full justify-start text-base ${
-                      isActivePage(item.path) ? 'active' : ''
-                    }`}
-                    onClick={() => setIsMenuOpen(false)}
-                  >
-                    {item.name}
-                  </Link>
-                )}
-              </div>
-            ))}
-
-            {/* Mobile Language Switcher */}
-            <div className="pt-6 border-t border-white/20 pb-6">
-              <LanguageSwitcher />
-            </div>
-
-            {/* Mobile Auth Section */}
-            <div className="pt-6 border-t border-gray-200">
-              {isAuthenticated ? (
-                <div className="space-y-3">
-                  <div className="flex items-center space-x-3 p-3 bg-gray-50 rounded-lg">
                     <Avatar
                       src={user?.photoUrl}
                       alt={user?.name}
                       name={user?.name}
-                      size="lg"
+                      size="sm"
                     />
-                    <div>
-                      <div className="font-medium text-gray-900">{user?.name}</div>
-                      <div className="text-sm text-gray-500">{user?.email}</div>
+                    <div className="hidden sm:block text-left">
+                      <div className="text-sm font-medium text-gray-900">{user?.name}</div>
+                      <div className="text-xs text-gray-500">{user?.email}</div>
                     </div>
-                  </div>
-
-                  <button
-                    onClick={() => {
-                      setIsSettingsOpen(true);
-                      setIsMenuOpen(false);
-                    }}
-                    className="flex items-center space-x-3 text-gray-600 hover:text-blue-600 transition-colors py-2 w-full text-left"
-                  >
-                    <Settings size={20} />
-                    <span className="text-lg font-medium">{t('settings.title')}</span>
+                    <ChevronDown 
+                      size={16} 
+                      className={`text-gray-400 transition-transform duration-200 ${
+                        isUserDropdownOpen ? 'rotate-180' : ''
+                      }`} 
+                    />
                   </button>
 
-                  <button
-                    onClick={() => {
-                      handleLogout();
-                      setIsMenuOpen(false);
-                    }}
-                    className="flex items-center space-x-3 text-gray-600 hover:text-red-600 transition-colors py-2 w-full text-left"
-                  >
-                    <LogOut size={20} />
-                    <span className="text-lg font-medium">Logout</span>
-                  </button>
+                  {isUserDropdownOpen && (
+                    <div className="absolute right-0 mt-2 w-64 bg-white rounded-xl shadow-xl border border-gray-100 py-2 z-50">
+                      <div className="px-4 py-3 border-b border-gray-100">
+                        <div className="flex items-center space-x-3">
+                          <Avatar
+                            src={user?.photoUrl}
+                            alt={user?.name}
+                            name={user?.name}
+                            size="md"
+                          />
+                          <div>
+                            <div className="font-medium text-gray-900">{user?.name}</div>
+                            <div className="text-sm text-gray-500">{user?.email}</div>
+                          </div>
+                        </div>
+                      </div>
+
+                      <button
+                        onClick={() => {
+                          setIsSettingsOpen(true);
+                          setIsUserDropdownOpen(false);
+                        }}
+                        className="flex items-center space-x-3 w-full px-4 py-3 text-left text-gray-700 hover:bg-gray-50 transition-colors duration-200"
+                      >
+                        <Settings size={18} />
+                        <span>{t('settings.title')}</span>
+                      </button>
+
+                      <button
+                        onClick={() => {
+                          handleLogout();
+                          setIsUserDropdownOpen(false);
+                        }}
+                        className="flex items-center space-x-3 w-full px-4 py-3 text-left text-gray-700 hover:bg-red-50 hover:text-red-600 transition-colors duration-200"
+                      >
+                        <LogOut size={18} />
+                        <span>Logout</span>
+                      </button>
+                    </div>
+                  )}
                 </div>
               ) : (
-                <div className="space-y-4">
-                  <Link
-                    to="/login"
-                    className="flex items-center justify-center space-x-3 w-full bg-gradient-to-r from-blue-600 to-blue-700 text-white px-8 py-4 rounded-2xl hover:from-blue-700 hover:to-blue-800 transition-all duration-300 font-bold shadow-lg hover:shadow-xl transform hover:scale-105"
-                    onClick={() => setIsMenuOpen(false)}
-                  >
-                    <User size={20} />
-                    <span>Login</span>
-                  </Link>
-                  <Link
-                    to="/donate"
-                    className="flex items-center justify-center space-x-3 w-full bg-gradient-to-r from-red-600 via-red-600 to-red-700 text-white px-8 py-4 rounded-2xl hover:from-red-700 hover:via-red-700 hover:to-red-800 transition-all duration-300 font-bold shadow-lg hover:shadow-xl transform hover:scale-105 relative overflow-hidden"
-                    onClick={() => setIsMenuOpen(false)}
-                  >
-                    <Heart size={20} className="animate-pulse" />
-                    <span>{t('header.topBar.donateNow')}</span>
-                  </Link>
-                </div>
+                /* Login Button */
+                <Link
+                  to="/login"
+                  className="flex items-center space-x-2 bg-blue-600 text-white px-6 py-3 rounded-xl hover:bg-blue-700 transition-colors duration-200 font-medium shadow-lg hover:shadow-xl transform hover:scale-105"
+                >
+                  <User size={18} />
+                  <span>Login</span>
+                </Link>
               )}
+
+              {/* Mobile Menu Button */}
+              <button
+                onClick={() => setIsMenuOpen(!isMenuOpen)}
+                className="lg:hidden p-2 rounded-xl hover:bg-gray-100 transition-colors duration-200 focus:outline-none focus:ring-2 focus:ring-blue-500 focus:ring-offset-2"
+                aria-expanded={isMenuOpen}
+                aria-label="Toggle menu"
+              >
+                <Menu size={24} className="text-gray-600" />
+              </button>
             </div>
           </div>
         </div>
-      )}
-      {/* CJ role user only: ChatWidget */}
-      {/* (No longer render ChatWidget for CJ role user) */}
-    </header>
-
-    {/* Settings Modal */}
-    <SettingsModal
-      isOpen={isSettingsOpen}
-      onClose={() => setIsSettingsOpen(false)}
-    />
-    <audio ref={notificationSoundRef} src="/sounds/notification.mp3" preload="auto"></audio>
+
+        {/* Mobile Menu */}
+        {isMenuOpen && (
+          <div className="lg:hidden bg-white border-t border-gray-100">
+            <div className="px-4 py-6 space-y-4">
+              {getNavItems().map((item) => (
+                <div key={item.name}>
+                  {item.dropdown ? (
+                    <div className="space-y-2">
+                      <div className="font-medium text-gray-900 px-3 py-2">{item.name}</div>
+                      {item.dropdown.map((dropdownItem) => (
+                        <Link
+                          key={dropdownItem.name}
+                          to={dropdownItem.path}
+                          className="flex items-center space-x-3 px-6 py-2 text-gray-600 hover:text-blue-600 hover:bg-blue-50 rounded-lg transition-colors duration-200"
+                          onClick={() => setIsMenuOpen(false)}
+                        >
+                          {dropdownItem.icon}
+                          <span>{dropdownItem.name}</span>
+                        </Link>
+                      ))}
+                    </div>
+                  ) : (
+                    <Link
+                      to={item.path}
+                      className={`nav-item w-full justify-start text-base ${
+                        isActivePage(item.path) ? 'active' : ''
+                      }`}
+                      onClick={() => setIsMenuOpen(false)}
+                    >
+                      {item.name}
+                    </Link>
+                  )}
+                </div>
+              ))}
+
+              {/* Mobile Language Switcher */}
+              <div className="pt-6 border-t border-gray-200 pb-6">
+                <LanguageSwitcher />
+              </div>
+
+              {/* Mobile Auth Section */}
+              <div className="pt-6 border-t border-gray-200">
+                {isAuthenticated ? (
+                  <div className="space-y-3">
+                    <div className="flex items-center space-x-3 p-3 bg-gray-50 rounded-lg">
+                      <Avatar
+                        src={user?.photoUrl}
+                        alt={user?.name}
+                        name={user?.name}
+                        size="lg"
+                      />
+                      <div>
+                        <div className="font-medium text-gray-900">{user?.name}</div>
+                        <div className="text-sm text-gray-500">{user?.email}</div>
+                      </div>
+                    </div>
+
+                    <button
+                      onClick={() => {
+                        setIsSettingsOpen(true);
+                        setIsMenuOpen(false);
+                      }}
+                      className="flex items-center space-x-3 text-gray-600 hover:text-blue-600 transition-colors py-2 w-full text-left"
+                    >
+                      <Settings size={20} />
+                      <span className="text-lg font-medium">{t('settings.title')}</span>
+                    </button>
+
+                    <button
+                      onClick={() => {
+                        handleLogout();
+                        setIsMenuOpen(false);
+                      }}
+                      className="flex items-center space-x-3 text-gray-600 hover:text-red-600 transition-colors py-2 w-full text-left"
+                    >
+                      <LogOut size={20} />
+                      <span className="text-lg font-medium">Logout</span>
+                    </button>
+                  </div>
+                ) : (
+                  <div className="space-y-4">
+                    <Link
+                      to="/login"
+                      className="flex items-center justify-center space-x-3 w-full bg-gradient-to-r from-blue-600 to-blue-700 text-white px-8 py-4 rounded-2xl hover:from-blue-700 hover:to-blue-800 transition-all duration-300 font-bold shadow-lg hover:shadow-xl transform hover:scale-105"
+                      onClick={() => setIsMenuOpen(false)}
+                    >
+                      <User size={20} />
+                      <span>Login</span>
+                    </Link>
+                    <Link
+                      to="/donate"
+                      className="flex items-center justify-center space-x-3 w-full bg-gradient-to-r from-red-600 via-red-600 to-red-700 text-white px-8 py-4 rounded-2xl hover:from-red-700 hover:via-red-700 hover:to-red-800 transition-all duration-300 font-bold shadow-lg hover:shadow-xl transform hover:scale-105 relative overflow-hidden"
+                      onClick={() => setIsMenuOpen(false)}
+                    >
+                      <Heart size={20} className="animate-pulse" />
+                      <span>{t('header.topBar.donateNow')}</span>
+                    </Link>
+                  </div>
+                )}
+              </div>
+            </div>
+          </div>
+        )}
+      </header>
+
+      {/* Settings Modal */}
+      <SettingsModal
+        isOpen={isSettingsOpen}
+        onClose={() => setIsSettingsOpen(false)}
+      />
+      <audio ref={notificationSoundRef} src="/sounds/notification.mp3" preload="auto"></audio>
     </>
   );
 };
