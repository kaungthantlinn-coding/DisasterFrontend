import React, { useState, useRef, useEffect } from 'react';
import { Link, useLocation, useNavigate } from 'react-router-dom';
import {
  ShieldCheck, Menu, ChevronDown, User, LogOut, Settings,
  Heart, MessageCircle, BarChart3
} from 'lucide-react';
import { useAuth } from '../../hooks/useAuth';
import { useRoles } from '../../hooks/useRoles';
import { getUnreadChatCount, clearUnreadChatCount } from '../Chat/ChatWidget';
import Avatar from '../Common/Avatar';
import LanguageSwitcher from '../LanguageSwitcher/LanguageSwitcher';
import SettingsModal from '../Settings/SettingsModal';

interface NavItem {
  name: string;
  path: string;
  dropdown?: DropdownItem[];
}

interface DropdownItem {
  name: string;
  path: string;
  icon?: React.ReactNode;
  description?: string;
}

const Header: React.FC = () => {
  const [isMenuOpen, setIsMenuOpen] = useState(false);
  const [isUserDropdownOpen, setIsUserDropdownOpen] = useState(false);
  const [activeDropdown, setActiveDropdown] = useState<string | null>(null);
  const [isSettingsOpen, setIsSettingsOpen] = useState(false);
  const [unreadChatCount, setUnreadChatCount] = useState(0);
  const location = useLocation();
  const { user, isAuthenticated, logout } = useAuth();
  const { isAdmin, isCj } = useRoles();
  const navigate = useNavigate();
  const userDropdownRef = useRef<HTMLDivElement>(null);
  const dropdownRef = useRef<HTMLDivElement>(null);

  const handleClickOutside = (event: MouseEvent) => {
    if (userDropdownRef.current && !userDropdownRef.current.contains(event.target as Node)) {
      setIsUserDropdownOpen(false);
    }
    if (dropdownRef.current && !dropdownRef.current.contains(event.target as Node)) {
      setActiveDropdown(null);
    }
  };

  useEffect(() => {
    document.addEventListener('mousedown', handleClickOutside);
    return () => document.removeEventListener('mousedown', handleClickOutside);
  }, []);

  const handleEscape = (event: KeyboardEvent) => {
    if (event.key === 'Escape') {
      setActiveDropdown(null);
      setIsUserDropdownOpen(false);
      setIsMenuOpen(false);
    }
  };

  useEffect(() => {
    document.addEventListener('keydown', handleEscape);
    return () => document.removeEventListener('keydown', handleEscape);
  }, []);

  // Poll for unread chat messages for CJ users
  useEffect(() => {
    const isCjUser = user?.roles?.includes('cj') || false;
    if (!isAuthenticated || !isCjUser) return;

    const updateUnreadCount = () => {
      const count = getUnreadChatCount();
      setUnreadChatCount(count);
    };

    updateUnreadCount();
    const interval = setInterval(updateUnreadCount, 2000); // Check every 2 seconds

    return () => clearInterval(interval);
  }, [isAuthenticated, user?.roles]);

  const getNavItems = (): NavItem[] => {
    const baseItems: NavItem[] = [
      { name: 'Home', path: '/' },
      { name: 'About', path: '/about' }
    ];

    // Add "Contact" only if user is not CJ role
    if (!isCj()) {
      baseItems.push({ name: 'Contact', path: '/contact' });
    }

    // Add "Report" (create new report) for CJ and Admin users
    if (isAuthenticated && (isCj() || isAdmin())) {
      baseItems.push({ name: 'Report', path: '/report/new' });
    }

    // Add "View Reports" for all authenticated users (including regular users)
    if (isAuthenticated) {
      baseItems.push({ name: 'Reports', path: '/reports' });
    }

    // Add admin panel for admins
    if (isAdmin()) {
      baseItems.push({ name: 'Admin', path: '/admin' });
    }

    return baseItems;
  };

  const isActivePage = (path: string): boolean => {
    if (path === '/') {
      return location.pathname === '/';
    }
    return location.pathname.startsWith(path);
  };

  const handleLogout = () => {
    logout();
    navigate('/');
  };

  const handleChatIconClick = () => {
    clearUnreadChatCount();
    setUnreadChatCount(0);
  };

  // Keyboard navigation handler
  const handleKeyDown = (event: React.KeyboardEvent, action: () => void) => {
    if (event.key === 'Enter' || event.key === ' ') {
      event.preventDefault();
      action();
    }
  };

  return (
    <>
      <header className="bg-white shadow-lg border-b-2 border-blue-100 sticky top-0 z-50">
        <div className="max-w-7xl mx-auto px-4 sm:px-6 lg:px-8">
          <div className="flex justify-between items-center h-20">
            {/* Logo */}
            <div className="flex-shrink-0">
              <Link to="/" className="flex items-center space-x-3 group">
                <div className="relative">
                  <ShieldCheck 
                    size={40} 
                    className="text-blue-600 group-hover:text-blue-700 transition-colors duration-300" 
                  />
                  <div className="absolute -top-1 -right-1 w-3 h-3 bg-red-500 rounded-full animate-pulse"></div>
                </div>
                <div className="hidden sm:block">
                  <h1 className="text-xl font-bold bg-gradient-to-r from-blue-600 to-blue-800 bg-clip-text text-transparent">
                    GDRC
                  </h1>
                  <p className="text-xs text-gray-500 font-medium">
                    Global Disaster Response Center
                  </p>
                </div>
              </Link>
            </div>

            {/* Desktop Navigation */}
            <nav className="hidden lg:flex items-center space-x-8">
              {getNavItems().map((item) => (
                <div key={item.name} className="relative" ref={dropdownRef}>
                  {item.dropdown ? (
                    <div>
                      <button
                        onClick={() => setActiveDropdown(activeDropdown === item.name ? null : item.name)}
                        onKeyDown={(e) => handleKeyDown(e, () => setActiveDropdown(activeDropdown === item.name ? null : item.name))}
                        className={`nav-item group ${isActivePage(item.path) ? 'active' : ''}`}
                        aria-expanded={activeDropdown === item.name}
                        aria-haspopup="true"
                      >
                        {item.name}
                        <ChevronDown 
                          size={16} 
                          className={`ml-1 transition-transform duration-200 ${
                            activeDropdown === item.name ? 'rotate-180' : ''
                          }`} 
                        />
                      </button>
                      {activeDropdown === item.name && (
                        <div className="absolute top-full left-0 mt-2 w-64 bg-white rounded-xl shadow-xl border border-gray-100 py-2 z-50">
                          {item.dropdown.map((dropdownItem) => (
                            <Link
                              key={dropdownItem.name}
                              to={dropdownItem.path}
                              className="flex items-start space-x-3 px-4 py-3 text-gray-700 hover:bg-blue-50 hover:text-blue-600 transition-colors duration-200"
                              onClick={() => setActiveDropdown(null)}
                            >
                              {dropdownItem.icon && (
                                <div className="flex-shrink-0 mt-0.5">
                                  {dropdownItem.icon}
                                </div>
                              )}
                              <div>
                                <div className="font-medium">{dropdownItem.name}</div>
                                {dropdownItem.description && (
                                  <div className="text-sm text-gray-500 mt-1">
                                    {dropdownItem.description}
                                  </div>
                                )}
                              </div>
                            </Link>
                          ))}
                        </div>
                      )}
                    </div>
                  ) : (
                    <Link
                      to={item.path}
                      className={`nav-item ${isActivePage(item.path) ? 'active' : ''}`}
                    >
                      {item.name}
                    </Link>
                  )}
                </div>
              ))}
            </nav>

            {/* Right side items */}
            <div className="flex items-center space-x-4">
              {/* Language Switcher */}
              <div className="hidden md:block">
                <LanguageSwitcher />
              </div>

              {/* Donate Button */}
              <Link
                to="/donate"
                className="donate-button space-x-2 group"
              >
                <Heart size={16} className="relative z-10 group-hover:scale-110 transition-transform duration-300" />
                <span className="relative z-10">Donate</span>
              </Link>


              
<<<<<<< HEAD
              

           
=======
              {/* Organizations Button */}

              <Link
                to="/view-organizations"
                className="donate-button space-x-2 group"
              >
                <Heart size={16} className="relative z-10 group-hover:scale-110 transition-transform duration-300" />
                <span className="relative z-10">Organizations</span>
              </Link>

>>>>>>> 2700e95e
              {/* CJ Chat Button - Only show for CJ users */}
              {isAuthenticated && isCj() && (
                <Link
                  to="/cj-chat-list"
                  onClick={handleChatIconClick}
                  className="relative flex items-center justify-center w-10 h-10 bg-gradient-to-r from-blue-500 to-purple-600 text-white rounded-xl hover:from-blue-600 hover:to-purple-700 transition-all duration-300 shadow-lg hover:shadow-xl transform hover:scale-105 group"
                  title="CJ Chat"
                >
                  <MessageCircle size={20} className="group-hover:scale-110 transition-transform duration-300" />
                  {unreadChatCount > 0 && (
                    <span className="absolute -top-2 -right-2 min-w-[20px] h-5 bg-red-500 text-white text-xs font-bold rounded-full flex items-center justify-center px-1 border-2 border-white animate-pulse">
                      {unreadChatCount > 99 ? '99+' : unreadChatCount}
                    </span>
                  )}
                </Link>
              )}

              {isAuthenticated ? (
                /* User Profile Dropdown */
                <div className="relative" ref={userDropdownRef}>
                  <button
                    onClick={() => setIsUserDropdownOpen(!isUserDropdownOpen)}
                    onKeyDown={(e) => handleKeyDown(e, () => setIsUserDropdownOpen(!isUserDropdownOpen))}
                    className="flex items-center space-x-3 p-2 rounded-xl hover:bg-gray-50 transition-colors duration-200 focus:outline-none focus:ring-2 focus:ring-blue-500 focus:ring-offset-2"
                    aria-expanded={isUserDropdownOpen}
                    aria-haspopup="true"
                  >
                    <Avatar
                      src={user?.photoUrl}
                      alt={user?.name}
                      name={user?.name}
                      size="sm"
                    />
                    <div className="hidden sm:block text-left">
                      <div className="text-sm font-medium text-gray-900">{user?.name}</div>
                      <div className="text-xs text-gray-500">{user?.email}</div>
                    </div>
                    <ChevronDown 
                      size={16} 
                      className={`text-gray-400 transition-transform duration-200 ${
                        isUserDropdownOpen ? 'rotate-180' : ''
                      }`} 
                    />
                  </button>

                  {isUserDropdownOpen && (
                    <div className="absolute right-0 mt-2 w-64 bg-white rounded-xl shadow-xl border border-gray-100 py-2 z-50">
                      <div className="px-4 py-3 border-b border-gray-100">
                        <div className="flex items-center space-x-3">
                          <Avatar
                            src={user?.photoUrl}
                            alt={user?.name}
                            name={user?.name}
                            size="md"
                          />
                          <div>
                            <div className="font-medium text-gray-900">{user?.name}</div>
                            <div className="text-sm text-gray-500">{user?.email}</div>
                          </div>
                        </div>
                      </div>

                      <Link
                        to="/dashboard"
                        onClick={() => setIsUserDropdownOpen(false)}
                        className="flex items-center space-x-3 w-full px-4 py-3 text-left text-gray-700 hover:bg-blue-50 hover:text-blue-600 transition-colors duration-200"
                      >
                        <BarChart3 size={18} />
                        <span>Dashboard</span>
                      </Link>
                      <button
                        onClick={() => {
                          setIsSettingsOpen(true);
                          setIsUserDropdownOpen(false);
                        }}
                        className="flex items-center space-x-3 w-full px-4 py-3 text-left text-gray-700 hover:bg-blue-50 hover:text-blue-600 transition-colors duration-200"
                      >
                        <Settings size={18} />
                        <span>Settings</span>
                      </button>
                      <button
                        onClick={handleLogout}
                        className="flex items-center space-x-3 w-full px-4 py-3 text-left text-gray-700 hover:bg-red-50 hover:text-red-600 transition-colors duration-200"
                      >
                        <LogOut size={18} />
                        <span>Logout</span>
                      </button>
                    </div>
                  )}
                </div>
              ) : (
                /* Login Button */
                <div className="flex items-center space-x-2">
                  <Link
                    to="/login"
                    className="flex items-center space-x-2 bg-blue-600 text-white px-6 py-3 rounded-xl hover:bg-blue-700 transition-colors duration-200 font-medium shadow-lg hover:shadow-xl transform hover:scale-105"
                  >
                    <User size={18} />
                    <span>Login</span>
                  </Link>
                  {isCj() && (
                    <Link
                      to="/cj-chat"
                      className="flex items-center space-x-2 text-gray-600 hover:text-blue-600 px-4 py-2 rounded-xl hover:bg-gray-100 transition-colors duration-200"
                      title="CJ Chat"
                    >
                      <MessageCircle size={20} />
                      <span className="hidden sm:inline">Chat</span>
                    </Link>
                  )}
                </div>
              )}

              {/* Mobile Menu Button */}
              <button
                onClick={() => setIsMenuOpen(!isMenuOpen)}
                className="lg:hidden p-2 rounded-xl hover:bg-gray-100 transition-colors duration-200 focus:outline-none focus:ring-2 focus:ring-blue-500 focus:ring-offset-2"
                aria-expanded={isMenuOpen}
                aria-label="Toggle menu"
              >
                <Menu size={24} className="text-gray-600" />
              </button>
            </div>
          </div>
        </div>

        {/* Mobile Menu */}
        {isMenuOpen && (
          <div className="lg:hidden bg-white border-t border-gray-100">
            <div className="px-4 py-6 space-y-4">
              {getNavItems().map((item) => (
                <div key={item.name}>
                  {item.dropdown ? (
                    <div className="space-y-2">
                      <div className="font-medium text-gray-900 px-3 py-2">{item.name}</div>
                      {item.dropdown.map((dropdownItem) => (
                        <Link
                          key={dropdownItem.name}
                          to={dropdownItem.path}
                          className="flex items-center space-x-3 px-6 py-2 text-gray-600 hover:text-blue-600 hover:bg-blue-50 rounded-lg transition-colors duration-200"
                          onClick={() => setIsMenuOpen(false)}
                        >
                          {dropdownItem.icon}
                          <span>{dropdownItem.name}</span>
                        </Link>
                      ))}
                    </div>
                  ) : (
                    <Link
                      to={item.path}
                      className={`nav-item w-full justify-start text-base ${
                        isActivePage(item.path) ? 'active' : ''
                      }`}
                      onClick={() => setIsMenuOpen(false)}
                    >
                      {item.name}
                    </Link>
                  )}
                </div>
              ))}

              {/* Mobile Language Switcher */}
              <div className="pt-6 border-t border-gray-200 pb-6">
                <LanguageSwitcher />
              </div>

              {/* Mobile Auth Section */}
              <div className="pt-6 border-t border-gray-200">
                {isAuthenticated ? (
                  <div className="space-y-3">
                    <div className="flex items-center space-x-3 p-3 bg-gray-50 rounded-lg">
                      <Avatar
                        src={user?.photoUrl}
                        alt={user?.name}
                        name={user?.name}
                        size="lg"
                      />
                      <div>
                        <div className="font-medium text-gray-900">{user?.name}</div>
                        <div className="text-sm text-gray-500">{user?.email}</div>
                      </div>
                    </div>

                    <Link
                      to="/dashboard"
                      className="flex items-center space-x-3 text-gray-600 hover:text-blue-600 transition-colors py-2 w-full text-left"
                      onClick={() => setIsMenuOpen(false)}
                    >
                      <BarChart3 size={20} />
                      <span className="text-lg font-medium">Dashboard</span>
                    </Link>

                    {isCj() && (
                      <Link
                        to="/cj-chat"
                        className="flex items-center space-x-3 text-gray-600 hover:text-blue-600 transition-colors py-2 w-full text-left"
                        onClick={() => setIsMenuOpen(false)}
                      >
                        <MessageCircle size={20} />
                        <span className="text-lg font-medium">CJ Chat</span>
                      </Link>
                    )}

                    <button
                      onClick={() => {
                        setIsSettingsOpen(true);
                        setIsMenuOpen(false);
                      }}
                      className="flex items-center space-x-3 text-gray-600 hover:text-blue-600 transition-colors py-2 w-full text-left"
                    >
                      <Settings size={20} />
                      <span className="text-lg font-medium">Settings</span>
                    </button>

                    <button
                      onClick={() => {
                        handleLogout();
                        setIsMenuOpen(false);
                      }}
                      className="flex items-center space-x-3 text-gray-600 hover:text-red-600 transition-colors py-2 w-full text-left"
                    >
                      <LogOut size={20} />
                      <span className="text-lg font-medium">Logout</span>
                    </button>
                  </div>
                ) : (
                  <div className="space-y-4">
                    <Link
                      to="/login"
                      className="flex items-center justify-center space-x-3 w-full bg-blue-600 text-white px-8 py-4 rounded-2xl hover:bg-blue-700 transition-colors duration-200 font-bold shadow-lg hover:shadow-xl transform hover:scale-105"
                      onClick={() => setIsMenuOpen(false)}
                    >
                      <User size={20} />
                      <span>Login</span>
                    </Link>
                    <Link
                      to="/donate"
                      className="flex items-center justify-center space-x-3 w-full bg-red-600 text-white px-8 py-4 rounded-2xl hover:bg-red-700 transition-colors duration-200 font-bold shadow-lg hover:shadow-xl transform hover:scale-105 relative overflow-hidden"
                      onClick={() => setIsMenuOpen(false)}
                    >
                      <Heart size={20} className="animate-pulse" />
                      <span>Donate Now</span>
                    </Link>
                  </div>
                )}
              </div>
            </div>
          </div>
        )}
      </header>

      {/* Settings Modal */}
      <SettingsModal
        isOpen={isSettingsOpen}
        onClose={() => setIsSettingsOpen(false)}
      />
    </>
  );
};

export default Header;<|MERGE_RESOLUTION|>--- conflicted
+++ resolved
@@ -236,13 +236,6 @@
                 <span className="relative z-10">Donate</span>
               </Link>
 
-
-              
-<<<<<<< HEAD
-              
-
-           
-=======
               {/* Organizations Button */}
 
               <Link
@@ -253,7 +246,6 @@
                 <span className="relative z-10">Organizations</span>
               </Link>
 
->>>>>>> 2700e95e
               {/* CJ Chat Button - Only show for CJ users */}
               {isAuthenticated && isCj() && (
                 <Link
